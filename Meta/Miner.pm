#!/usr/bin/env perl

=pod

=head1 NAME

Meta::Miner.pm

=head1 DESCRIPTION

Searches attribute JSON files for known attriubte-key pairs and converts it to Superphy
meta-data types.

Any unrecognized attribute or value will be reported.  These must be resolved before
the final report can be generated.

=head1 COPYRIGHT

This work is released under the GNU General Public License v3  http://www.gnu.org/licenses/gpl.htm

=head1 AUTHORS

Nicolas Tremblay E<lt>nicolas.tremblay@phac-aspc.gc.caE<gt>

Matt Whiteside E<lt>matthew.whiteside@phac-aspc.gov.caE<gt>

=cut

$| = 1;

package Meta::Miner;

use strict;
use warnings;
use List::Util qw(any);
use Log::Log4perl qw(:easy);
use JSON::MaybeXS qw(encode_json decode_json);
use File::Basename qw/dirname/;
use lib dirname(__FILE__) . '/../';
use Role::Tiny::With;
with 'Roles::DatabaseConnector';
with 'Meta::CleanupRoutines';
with 'Meta::ValidationRoutines';
use Data::Dumper;
<<<<<<< HEAD
use Data::Compare;
=======
use XML::Simple;
use Data::Dumper;
>>>>>>> b7e2565d


# Initialize a basic logger
Log::Log4perl->easy_init($DEBUG);


=head2 new

Constructor

=cut

sub new {
	my $class = shift;
	my %arg   = @_;

	my $self  = bless {}, ref($class) || $class;

	# Record unknown attributes/values
	$self->{unknowns}->{att} = {};
	$self->{unknowns}->{val} = {};
	

	# Record discarded attributes
	$self->{discarded} = {};

	# Load the decision_tree
	unless($arg{decision_tree_json}) {
		get_logger->logdie("Error: missing argument 'decision_tree_file' to new()");
	}

	my $decision_tree;
	eval {
		$decision_tree = decode_json($arg{decision_tree_json})
	};
	if($@) {
		get_logger->logdie("Error: unable to decode decision_tree JSON ($!)");
	}

	my $rs = $self->_valid_decision_tree($decision_tree);
	unless($rs) {
		get_logger->logdie("Error: invalid decision tree hash");
	}
	
	$self->{decisions} = $decision_tree;

	# Connect to database
	if($arg{schema}) {
		# Use existing DBIx::Class::Schema connection
		$self->setDbix($arg{schema});

	}
	elsif($arg{dbh}) {
		# Use existing DBI database handle
		$self->connectDatabase( dbh => $arg{dbh} );

	}
	elsif($arg{config}) {
		# Parse connection parameters from config file
		$self->connectDatabaseConf( $arg{config} );
	}
	else {
		# Establish new DB connection using command-line args
		$self->connectDatabaseCL();
	}

	# Load existing discrete values for Host, Source and Syndrome
	$self->_retrieve_values;

	# Default validation routines applied to all attributes
	$self->{default_validation_routines} = [qw/skip_value/];

	# Default cleanup routines applied to all attributes
	$self->{default_cleanup_routines} = [qw/basic_formatting/];

	return $self;
}

=head2 _valid_decision_tree

Checks decision_tree hash for parsing
attributes is valid

=cut

sub _valid_decision_tree {
	my $self = shift;
	my $decision_tree_hashref = shift;

	foreach my $att (keys %$decision_tree_hashref) {
		my $att_hashref = $decision_tree_hashref->{$att};
		
		my @keep_keys = qw(cleanup_routines validation_routines);
		if($att_hashref->{keep}) {
			# This is an attribute that will be used, check for needed info
			if( any { !defined($att_hashref->{$_}) } @keep_keys) {
				get_logger->warn("Invalid decision tree format: attribute $att missing required info.");
				return 0;
			}

			# Check that the cleanup and validation routines are defined
			foreach my $method_list (qw/cleanup_routines validation_routines/) {

				unless(ref($att_hashref->{$method_list}) eq 'ARRAY') {
					get_logger->warn("Invalid decision tree format: attribute $att $method_list should be an array-reference.");
					return 0;
				}

				foreach my $method (@{$att_hashref->{$method_list}}) {
					unless($self->can($method)) {
						get_logger->warn("Invalid decision tree format: attribute $att method $method in $method_list is not recognized.");
						return 0;
					}
				}
			}

		} else {
			# This is an attribute that will not be used, should be empty
			if( any { defined($att_hashref->{$_}) } @keep_keys) {
				get_logger->warn("Invalid decision tree format: discarded attribute $att should be empty.");
				return 0;
			}
		}

	}

	return 1;

}

=head2 _retrieve_values

Retrieve host, source and syndrome values from database

=cut
sub _retrieve_values {
	my $self = shift;

	my %hosts;
	my %sources;
	my %syndromes;
	my %categories;

	# Hosts
	my $host_rs = $self->dbixSchema->resultset('Host')->search();
	while(my $host_row = $host_rs->next) {
		$hosts{$host_row->uniquename} = {
			category => $host_row->host_category_id,
			id => $host_row->host_id,
			meta_term => 'isolation_host',
			displayname =>  $host_row->displayname
		}
	}

	# Sources
	my $source_rs = $self->dbixSchema->resultset('Source')->search();
	while(my $source_row = $source_rs->next) {
		# Manage multiple names for stool in different categories
		my $uname = $source_row->uniquename;
		$uname = 'feces' if $uname eq 'stool';
		$sources{$uname}{$source_row->host_category_id} = {
			id => $source_row->source_id,
			meta_term => 'isolation_source',
			displayname =>  $source_row->displayname
		} 
	}

	# Syndromes
	my $synd_rs = $self->dbixSchema->resultset('Syndrome')->search();
	while(my $synd_row = $synd_rs->next) {
		$syndromes{$synd_row->uniquename}{$synd_row->host_category_id} = {
			id => $synd_row->syndrome_id,
			meta_term => 'syndrome',
			displayname =>  $synd_row->displayname
		}
	}

	# Categories
	my $hc_rs = $self->dbixSchema->resultset('HostCategory')->search();
	while(my $hc_row = $hc_rs->next) {
		$categories{$hc_row->uniquename} = {
			category => $hc_row->host_category_id,
			displayname =>  $hc_row->displayname
		}
	}

	$self->{hosts} = \%hosts;
	$self->{syndromes} = \%syndromes;
	$self->{sources} = \%sources;
	$self->{categories} = \%categories;

}

=head2 parse

Extract Superphy meta-data terms from input attribute json string

JSON format:

{
	accession_id:{
		attribute1: [value1]
		attribute2: [value2]
		...
	},
	accession_id2: {
		attribute1: [value1,value3]
		attribute2: [value2]
		...
	},
	...
	
}

=cut

sub parse {
	my $self = shift;
	my $attribute_json = shift;  # Attribute json string

	# parsing for serotype title
	my $xml = new XML::Simple;

	# Result file
	my %results;

	my $attributes_file;
	eval {
		$attributes_file = decode_json($attribute_json);
	};
	if($@) {
		get_logger->logdie("Error: unable to decode attribute JSON ($@)");
	}
	my $counter = 0;
	# Iterate through accessions
	foreach my $acc (keys %$attributes_file) {
		print $counter."\n";
		$counter++;
		my $this_attributes = $attributes_file->{$acc};
		get_logger->info("\nWorking on $acc");




		# Iterate through attribute-value pairs
		foreach my $att (keys %$this_attributes) {
			my $val = $this_attributes->{$att};

			# Skip 'null' values
			next unless defined($val);

			my $decision_tree = $self->{decisions}->{$att};

			# Is this a new attribute?
			unless($decision_tree) {
				unless($self->{unknowns}->{att}->{$att}) {
					$self->{unknowns}->{att}->{$att}->{$val} = 1;
				}
				else {				 
					$self->{unknowns}->{att}->{$att}->{$val}++;
				}
			}
			else {
				# Is this attribute a keeper?
				if($decision_tree->{keep}) {
					# Try to pull out Superphy term and value for this attribute-value pair
					my ($superphy_term, $superphy_value) = $self->_parse_attribute($decision_tree, $att, $val);

					unless($superphy_term) {
						# There is no validation match for this attribute-value pair
						$self->{unknowns}->{val}->{$att}->{$val} = $superphy_value;
					}
					else {
						# Matched attribute-value pair to superphy meta-data term

						# Value was a 'non-value' like NA or missing. Skip this term
						next if $superphy_term eq 'skip';

						if(ref($superphy_term) eq 'ARRAY') {
							# Multiple meta-data terms matched
							foreach my $set (@{$superphy_term}) {
								my ($sterm, $sval) = @$set; 
								$results{$acc}->{$sterm} = [] unless defined($results{$acc}->{$sterm});
								push @{$results{$acc}->{$sterm}}, $sval;
							}
						}
						else {
							$results{$acc}->{$superphy_term} = [] unless defined($results{$acc}->{$superphy_term});
							push @{$results{$acc}->{$superphy_term}}, $superphy_value;

						}
					}
				}
				else {
					# Discard this attribute
					# Record values so we can see if something newly
					# added to attribute is now useful

					# Ignore useless values
					
					my $skip = $self->skip_value($val);
				
					unless($skip) {
						unless($self->{discarded}->{$att}) {
							$self->{discarded}->{$att}->{$val} = 1;
						}
						else {				 
							$self->{discarded}->{$att}->{$val}++;
						}
					}
				}
			}
		}
		#look for serotype in title, only if no serotypes were detected by the attribute run
		if(exists ($results{$acc}->{serotype}->[0])){
			#do nothing
		}else{
			#try to get the title of the sample and get the serotype
			my $sampleFile = glob "../Data/SampleXML/".$acc."-*.xml";
			if($sampleFile){
				my $data = $xml->XMLin($sampleFile);
				my $title = $data->{BioSample}->{Description}->{Title};
				
				#see if the title contains the sero value
				if($title =~ /:/){
					my @titleP = split " ",$title;
					foreach my $titlePiece (@titleP){
						#get the piece with the colon in it and get the sero value
						if($titlePiece =~ ":" && $titlePiece !~ "Pathogen:"){

							$titlePiece = _parse_attribute($self,$self->{decisions}->{serotype}, "serotype", $titlePiece);
							$results{$acc}->{serotype} = [] unless defined($results{$acc}->{serotype});

							push @{$results{$acc}->{serotype}} , $titlePiece;
						}
					}
				}
			}
		}
	}

	# Check if there are inconsistencies in the meta-data
	my $ok = $self->_validate_metadata(\%results);
	unless($ok) {
		get_logger->warn("Inconsistencies were found in the meta-data. Modifications are needed to correct these issues before ".
			'the results can be generated...');

		return 0;
	}

	my $complete = 1;

	# If we have unknowns, these need to be dealt with
	# by adding entries to decision_tree or by adding/modifying
	# cleanup_routines and/or validation_routines
	if(%{$self->{unknowns}->{att}}) {
		get_logger->warn("The following attributes are unrecognized:\tModifications are needed to handle these attributes before ".
			'the results can be generated...');
		foreach my $att (keys %{$self->{unknowns}->{att}}) {
			get_logger->warn("Attribute: $att");
			get_logger->warn("Values:");
			foreach my $val (keys %{$self->{unknowns}->{att}->{$att}}) {
				my $count = $self->{unknowns}->{att}->{$att}->{$val};
				get_logger->warn("\t$val - $count");
			}
		}

		$complete = 0;
	}

	if(%{$self->{unknowns}->{val}}) {
		get_logger->warn("The following values are unrecognized:\tModifications are needed to handle these values before ".
			'the results can be generated...');
		foreach my $att (keys %{$self->{unknowns}->{val}}) {
			foreach my $val (keys %{$self->{unknowns}->{val}->{$att}}) {
				my $clean_value = $self->{unknowns}->{val}->{$att}->{$val};
				get_logger->warn("\t$att: $val - (cleanup value: $clean_value)");
			}
		}

		$complete = 0;
	}

	if($complete) {
		# All attribute values were accounted for
		get_logger->info("Mining of meta-data complete.");
		get_logger->info("The following attributes were discarded:");
		my $discarded_found = 0;
		foreach my $att (keys %{$self->{discarded}}) {
			foreach my $val (keys %{$self->{discarded}->{$att}}) {
				my $count = $self->{discarded}->{$att}->{$val};
				get_logger->warn("\t$att: $val - $count");
				$discarded_found = 1;
			}
		}

		unless($discarded_found) {
			get_logger->info("no attributes were discarded.");
		}

		return encode_json(\%results);
	}
	else {
		return 0;
	}



}


=head2 _parse_attribute

Extract Superphy meta-data terms from single attribute-value pair

=cut

sub _parse_attribute {
	my $self = shift;
	my $decision_tree = shift;
	my $att = shift;
	my $val = shift;


	# Clean up value
	# This applies consistent formatting and replaces synonyms with the same common term
	# It helps reduce the number of needed checks in the validation_routine

	# Default cleanup routines do things like leading/trailing strip whitespace etc
	my $clean_value = $val;
	foreach my $method_name (@{$self->{default_cleanup_routines}}) {
		(undef, $clean_value) = $self->$method_name($clean_value);
	}

	# Specialized cleanup routines are designed for specific values
	my $clean = 0;
	foreach my $method_name (@{$decision_tree->{cleanup_routines}}) {
		(undef, $clean_value) = $self->$method_name($clean_value);
	}
	
	get_logger->debug("Cleanup routines turned $val into $clean_value");

	# Now find the matching Superphy term & value for this attribute-value pair
	# Default validation routines do things like 'skip' over missing values 
	my ($superphy_term, $superphy_value);
	get_logger->logdie("Error: no validation routines defined for attribute $att.") unless @{$decision_tree->{validation_routines}};
	foreach my $method_name (@{$self->{default_validation_routines}}, @{$decision_tree->{validation_routines}}) {
		($superphy_term, $superphy_value) = $self->$method_name($clean_value);
		if($superphy_term) {

			if(ref($superphy_term) eq 'ARRAY') {
				# Multiple meta-data terms matched for this one value
				my $terms = join(', ', map { $_->[0] } @{$superphy_term});
				get_logger->debug("Validation routines assigned $clean_value to multiple meta-terms: $terms using method $method_name");
				
			}
			else {
				get_logger->debug("Validation routines assigned $clean_value to meta-term $superphy_term using method $method_name");
			}
			
			last;
		}
	}

	return (0, $clean_value) unless $superphy_term;

	return ($superphy_term, $superphy_value);
}

=head2 _validate_metadata

After parsing inputs,
verify meta-data for each genome ensuring there are
no conflicting meta-data terms or conflicting host-sources
or host-syndromes (i.e. mastitis in chicken)

=cut

sub _validate_metadata {
	my $self = shift;
	my $meta_hashref = shift;

	my $pass = 1;

	# Apply fixes for known meta-data conflicts
	$self->_overrides($meta_hashref);

	get_logger->info('Meta-data conflicts:');
	
	foreach my $genome (keys %$meta_hashref) {
		# There can only be one host
		my $host = $meta_hashref->{$genome}->{isolation_host};
	
		my $host_category_id;
		if($host) {
			# Remove duplicates
			$host = _remove_duplicates($host);

			if(@$host > 1) {
				get_logger->warn("Multiple hosts found for $genome (". join(', ', map { _print_value($_) } @$host ). ")");
				$pass = 0;
			}
			else {
				$host_category_id = $host->[0]->{category};
			}
		}

		# There can only be one source
		my $source = $meta_hashref->{$genome}->{isolation_source};
		if($source) {
			# Remove duplicates
			$source = _remove_duplicates($source);

			if(@$source > 1) {
				get_logger->warn("Multiple sources found for $genome (". join(', ', map { _print_value($_) } @$source). ")");
				$pass = 0;
			}
			elsif($host_category_id && !defined($source->[0]->{$host_category_id})) {
				get_logger->warn("Unrecognized source for host category $host_category_id in $genome (". join(', ', map { _print_value($_) } @$source). ")");
				$pass = 0;
			}
		}

		# Syndromes must agree with host category
		my $syndrome = $meta_hashref->{$genome}->{syndrome};
		if($syndrome) {
			# Remove duplicates
			$syndrome = _remove_duplicates($syndrome);

			if($host_category_id && !defined($syndrome->[0]->{$host_category_id})) {
				get_logger->warn("Unrecognized syndrome for host category $host_category_id in $genome (". join(', ', map { _print_value($_) } @$syndrome). ")");
				$pass = 0;
			}
		}

		# There can only be one serotype
		my $sero = $meta_hashref->{$genome}->{serotype};
		if($sero) {
			if(@$sero > 1) {
				get_logger->warn("Multiple serotypes found for $genome (". join(', ', map { _print_value($_) } @$sero). ")");
				$pass = 0;
			}
		}

		# There can only be one isolation date
		my $date = $meta_hashref->{$genome}->{isolation_date};
		if($date) {
			if(@$date > 1) {
				get_logger->warn("Multiple dates found for $genome (". join(', ', map { _print_value($_) } @$date). ")");
				$pass = 0;
			}
		}

		# There can only be one isolation location
		my $locations = $meta_hashref->{$genome}->{isolation_location};
		if($locations) {
			if(@$locations > 1) {
				get_logger->warn("Multiple locations found for $genome (". join(', ', map { _print_value($_) } @$locations). ")");
				$pass = 0;
			}
		}

		# There can be many strain descriptions, all strain values must have a priority
		# indicating the relative specificity
		# Remove duplicates
		my $strains = $meta_hashref->{$genome}->{strain};
		if($strains) {
			my %unique_strains;
			foreach my $s (@$strains) {
				unless($s->{priority} && $s->{priority} > 0 && $s->{priority} < 4) {
					get_logger->warn("Strain ".$s->{displayname}." not assigned a priority in $genome");
					$pass = 0;
				}
				if(defined $unique_strains{$s->{value}}) {
					$unique_strains{$s->{value}} = $s if $unique_strains{$s->{value}}->{priority} > $s->{priority};
					get_logger->warn("Duplicate strain descriptions: ".$s->{displayname}." in $genome. Dropping one.");
				}
				$unique_strains{$s->{value}} = $s;
			}

			$meta_hashref->{$genome}->{strain} = [values %unique_strains];
		}

	}

	if($pass) {
		get_logger->info('none found.');
	}

	return $pass;
}

sub _print_value {
	my $v = shift;

	return Dumper($v);
}

sub _remove_duplicates {
	my $value_arrayref = shift;

	my @unique;

	foreach my $v (@$value_arrayref) {
		push @unique, $v unless any { Compare($v, $_) } @unique;
	}

	return \@unique;
}


=head2 _overrides

Fix conflicting meta-data

=cut

sub _overrides {
	my $self = shift;
	my $meta_hashref = shift;

	# Fixes for specific genomes
	# If this becomes a larger issue
	# will need to refactor out to mixin class

	$meta_hashref->{'BA000007'}->{isolation_source} = [
		$self->{sources}->{feces}
	];

	$meta_hashref->{'JNOH00000000'}->{isolation_source} = [
		$self->{sources}->{colon}
	];

	$meta_hashref->{'JNOI00000000'}->{isolation_source} = [
		$self->{sources}->{colon}
	];

	$meta_hashref->{'JNOJ00000000'}->{isolation_source} = [
		$self->{sources}->{colon}
	];

	# There are multiple instances of feces & intestine being listed as
	# sources, feces trumps intestine
	my $feces = $self->{sources}->{'feces'};
	my @feces_mixup_acc = qw/
		JICG00000000
		JDWT00000000
		JICE00000000
		JICD00000000
		AZMA00000000
		JICC00000000
		JICH00000000
		JICI00000000
		JICB00000000
		JICA00000000
		JICF00000000
		JDWQ00000000
		AZLZ00000000
	/;

	foreach my $g (@feces_mixup_acc) {
		$meta_hashref->{$g}->{isolation_source} = [
			$feces
		];
	}

	# There are multiple instances of peri-anal swab & intestine being listed as
	# sources, peri > intestine
	my $p = $self->_lookupHSD(
			category => ['human','mammal'],
			other_source => 'Perianal'
	);
	my $peri = $p->[0]->[1];
	my @peri_mixup_acc = qw/
		JDWS00000000
		JDWU00000000
		JDWR00000000
	/;

	foreach my $g (@peri_mixup_acc) {
		$meta_hashref->{$g}->{isolation_source} = [
			$peri
		];
	}

}

1;<|MERGE_RESOLUTION|>--- conflicted
+++ resolved
@@ -42,13 +42,10 @@
 with 'Meta::CleanupRoutines';
 with 'Meta::ValidationRoutines';
 use Data::Dumper;
-<<<<<<< HEAD
-use Data::Compare;
-=======
 use XML::Simple;
 use Data::Dumper;
->>>>>>> b7e2565d
-
+use Data::Compare;
+use Geo::Coder::Google::V3;
 
 # Initialize a basic logger
 Log::Log4perl->easy_init($DEBUG);
@@ -281,16 +278,12 @@
 	if($@) {
 		get_logger->logdie("Error: unable to decode attribute JSON ($@)");
 	}
-	my $counter = 0;
+
 	# Iterate through accessions
 	foreach my $acc (keys %$attributes_file) {
-		print $counter."\n";
-		$counter++;
+		
 		my $this_attributes = $attributes_file->{$acc};
 		get_logger->info("\nWorking on $acc");
-
-
-
 
 		# Iterate through attribute-value pairs
 		foreach my $att (keys %$this_attributes) {
@@ -483,6 +476,7 @@
 	}
 
 	# Specialized cleanup routines are designed for specific values
+	# Stop at first successful routine
 	my $clean = 0;
 	foreach my $method_name (@{$decision_tree->{cleanup_routines}}) {
 		(undef, $clean_value) = $self->$method_name($clean_value);
