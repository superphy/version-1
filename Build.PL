#!/usr/bin/env perl

use warnings;
use strict;
use Module::Build;

my $build=Module::Build->new(
	module_name => 'SuperPhy',
	dist_version => '0.1',
	license => 'perl',
	dist_abstract => 'SuperPhy',
	dist_author => 'Matthew Whiteside, Akiff Manji and Chad Laing',
	requires =>{
		'Module::Build'=>0,
		Carp => 0,
		perl => '5.14.0',
		'CGI::Application'=>0,
		'CGI::Application::Dispatch'=>0,
		'CGI::Application::Plugin::Config::Simple'=>0,
		'CGI::Application::Plugin::Redirect'=>0,
		'CGI::Application::Plugin::Session'=>0,
		'CGI::Application::Plugin::Authentication'=>0,
		'HTML::Template'=>0,
		'Role::Tiny'=>0,
		'Log::Log4perl'=>0,
		'IPC::Run'=>0,
		'Regexp::Common'=>0,
		'Text::Balanced'=>0,
		'Text::Wrap'=>0,
		'Statistics::R'=>0,
		'Time::HiRes'=>0,
		JSON=>0,
		'Bio::SeqIO'=>0,
		'CGI::Application::Plugin::ValidateRM'=>0,
		'CGI::Application::Plugin::AutoRunmode'=>0,
		'Data::FormValidator::Constraints'=>0,
		'Proc::Daemon'=>0,
		'Data::Dumper'=>0,
		'DateTime'=>0,
		'DateTime::Format::Strptime'=>0,
		'DateTime::Format::Builder'=>0,
		'HTML::FillInForm'=>0,
		'XML::Simple'=>0,
		'Geo::Coder::Google'=>0,
		'Email::Simple'=>0,
		'Email::MIME'=>0,
		'Email::Sender::Simple'=>0,
		'Email::Sender::Transport::SMTP::TLS'=>0,
		'HTML::Template::HashWrapper'=>0,
		'CGI::Application::Plugin::AutoRunmode'=>0,
		'Math::Round'=>0,
		'Digest::MD5'=>0,
		'Geo::Coder::Google'=>0,
		'DBIx::Class::Schema::Loader'=>0,
		'IO::CaptureOutput'=>0,
		'Parallel::ForkManager'=>0,
		'Inline::C'=>0,
		'String::Random'=>0,
		Switch=>0,
		'Test::WWW::Mechanize::CGIApp'=>0,
		'DBICx::TestDatabase'=>0,
		'Test::DBIx::Class'=>0,
<<<<<<< HEAD
		'Git::Hook::PostReceive'=>0,
		'Config::Tiny'=>0,
		'JSON::MaybeXS'=>0,
		'Path::Tiny'=>0,
		'JSON::Any'=>0,
		'DBD::Pg'=>0,
		'Data::Compare'=>0
=======
		'Test::More'=>0,
		'Test::Exception'=>0,
		'Test::Script::Run'=>0,
>>>>>>> master
		'Git::Hook::PostReceive'=>0
>>>>>>> 1cc4fde9
	}
);
$build->create_build_script();
<|MERGE_RESOLUTION|>--- conflicted
+++ resolved
@@ -56,25 +56,21 @@
 		'Parallel::ForkManager'=>0,
 		'Inline::C'=>0,
 		'String::Random'=>0,
-		Switch=>0,
+		'Switch'=>0,
 		'Test::WWW::Mechanize::CGIApp'=>0,
 		'DBICx::TestDatabase'=>0,
 		'Test::DBIx::Class'=>0,
-<<<<<<< HEAD
 		'Git::Hook::PostReceive'=>0,
 		'Config::Tiny'=>0,
 		'JSON::MaybeXS'=>0,
 		'Path::Tiny'=>0,
 		'JSON::Any'=>0,
 		'DBD::Pg'=>0,
-		'Data::Compare'=>0
-=======
-		'Test::More'=>0,
+		'Data::Compare'=>0,
+        'Test::More'=>0,
 		'Test::Exception'=>0,
 		'Test::Script::Run'=>0,
->>>>>>> master
 		'Git::Hook::PostReceive'=>0
->>>>>>> 1cc4fde9
 	}
 );
 $build->create_build_script();
