%% BioMed_Central_Tex_Template_v1.06
%%                                      %
%  bmc_article.tex            ver: 1.06 %
%                                       %

%%IMPORTANT: do not delete the first line of this template
%%It must be present to enable the BMC Submission system to
%%recognise this template!!

%%%%%%%%%%%%%%%%%%%%%%%%%%%%%%%%%%%%%%%%%
%%                                     %%
%%  LaTeX template for BioMed Central  %%
%%     journal article submissions     %%
%%                                     %%
%%          <8 June 2012>              %%
%%                                     %%
%%                                     %%
%%%%%%%%%%%%%%%%%%%%%%%%%%%%%%%%%%%%%%%%%


%%%%%%%%%%%%%%%%%%%%%%%%%%%%%%%%%%%%%%%%%%%%%%%%%%%%%%%%%%%%%%%%%%%%%
%%                                                                 %%
%% For instructions on how to fill out this Tex template           %%
%% document please refer to Readme.html and the instructions for   %%
%% authors page on the biomed central website                      %%
%% http://www.biomedcentral.com/info/authors/                      %%
%%                                                                 %%
%% Please do not use \input{...} to include other tex files.       %%
%% Submit your LaTeX manuscript as one .tex document.              %%
%%                                                                 %%
%% All additional figures and files should be attached             %%
%% separately and not embedded in the \TeX\ document itself.       %%
%%                                                                 %%
%% BioMed Central currently use the MikTex distribution of         %%
%% TeX for Windows) of TeX and LaTeX.  This is available from      %%
%% http://www.miktex.org                                           %%
%%                                                                 %%
%%%%%%%%%%%%%%%%%%%%%%%%%%%%%%%%%%%%%%%%%%%%%%%%%%%%%%%%%%%%%%%%%%%%%

%%% additional documentclass options:
% \documentclass[doublespacing]
% [linenumbers]   - put the line numbers on margins

%%% loading packages, author definitions

%\documentclass[twocolumn]{bmcart}% uncomment this for twocolumn layout and comment line below
\documentclass[doublespacing, linenumbers]{bmcart}



%%% Load packages
%\usepackage{amsthm,amsmath}
%\RequirePackage{natbib}
\RequirePackage{hyperref}
\usepackage[utf8]{inputenc} %unicode support
\usepackage{lscape}
\usepackage{graphicx}
\usepackage{pdflscape}
%\usepackage[applemac]{inputenc} %applemac support if unicode package fails
%\usepackage[latin1]{inputenc} %UNIX support if unicode package fails


%%%%%%%%%%%%%%%%%%%%%%%%%%%%%%%%%%%%%%%%%%%%%%%%%
%%                                             %%
%%  If you wish to display your graphics for   %%
%%  your own use using includegraphic or       %%
%%  includegraphics, then comment out the      %%
%%  following two lines of code.               %%
%%  NB: These line *must* be included when     %%
%%  submitting to BMC.                         %%
%%  All figure files must be submitted as      %%
%%  separate graphics through the BMC          %%
%%  submission process, not included in the    %%
%%  submitted article.                         %%
%%                                             %%
%%%%%%%%%%%%%%%%%%%%%%%%%%%%%%%%%%%%%%%%%%%%%%%%%


% \def\includegraphic{}
% \def\includegraphics{}



%%% Put your definitions there:
\startlocaldefs
\endlocaldefs


%%% Begin ...
\begin{document}

%%% Start of article front matter
\begin{frontmatter}

\begin{fmbox}
\dochead{Research}

%%%%%%%%%%%%%%%%%%%%%%%%%%%%%%%%%%%%%%%%%%%%%%
%%                                          %%
%% Enter the title of your article here     %%
%%                                          %%
%%%%%%%%%%%%%%%%%%%%%%%%%%%%%%%%%%%%%%%%%%%%%%

\title{SuperPhy: Predictive genomics for priority food-borne pathogens}

%%%%%%%%%%%%%%%%%%%%%%%%%%%%%%%%%%%%%%%%%%%%%%
%%                                          %%
%% Enter the authors here                   %%
%%                                          %%
%% Specify information, if available,       %%
%% in the form:                             %%
%%   <key>={<id1>,<id2>}                    %%
%%   <key>=                                 %%
%% Comment or delete the keys which are     %%
%% not used. Repeat \author command as much %%
%% as required.                             %%
%%                                          %%
%%%%%%%%%%%%%%%%%%%%%%%%%%%%%%%%%%%%%%%%%%%%%%

\author[
   addressref={aff1},                   % id's of addresses, e.g. {aff1,aff2}                      % id of corresponding address, if any
   noteref={n1},                        % id's of article notes, if any
   email={matthew.whiteside@phac-aspc.gc.ca}   % email address
]{\inits{MD}\fnm{Matthew D} \snm{Whiteside}}
\author[
   addressref={aff1},
   email={chad.r.laing@phac-aspc.gc.ca},
   noteref={n1}
]{\inits{CR}\fnm{Chad R} \snm{Laing}}
\author[
  addressref={aff1},
  email={akiff.manji@phac-aspc.gc.ca}
]{\inits{A}\fnm{Akiff} \snm{Manji}}
\author[
  addressref={aff1},
  email={peter.kruczkiewicz@phac-aspc.gc.ca}
]{\inits{P}\fnm{Peter} \snm{Kruczkiewicz}}
\author[
  addressref={aff1},
  email={eduardo.taboada@phac-aspc.gc.ca}
]{\inits{EN}\fnm{Eduardo N} \snm{Taboada}}
\author[
  addressref={aff1},
  email={vic.gannon@phac-aspc.gc.ca},
  corref={aff1}, 
]{\inits{VPJ}\fnm{Victor PJ} \snm{Gannon}}


%%%%%%%%%%%%%%%%%%%%%%%%%%%%%%%%%%%%%%%%%%%%%%
%%                                          %%
%% Enter the authors' addresses here        %%
%%                                          %%
%% Repeat \address commands as much as      %%
%% required.                                %%
%%                                          %%
%%%%%%%%%%%%%%%%%%%%%%%%%%%%%%%%%%%%%%%%%%%%%%

\address[id=aff1]{%                           % unique id
  \orgname{Laboratory for Foodborne Zoonoses, Public Health Agency of Canada}, % university, etc
  \street{Twp Rd 9-1},                     %
  \postcode{T1J 3Z4}                                % post or zip code
  \city{Lethbridge},                              % city
  \cny{Canada}                                    % country
}

%%%%%%%%%%%%%%%%%%%%%%%%%%%%%%%%%%%%%%%%%%%%%%
%%                                          %%
%% Enter short notes here                   %%
%%                                          %%
%% Short notes will be after addresses      %%
%% on first page.                           %%
%%                                          %%
%%%%%%%%%%%%%%%%%%%%%%%%%%%%%%%%%%%%%%%%%%%%%%

\begin{artnotes}
%\note{Sample of title note}     % note to the article
\note[id=n1]{Equal contributor} % note, connected to author
\end{artnotes}

\end{fmbox}% comment this for two column layout

%%%%%%%%%%%%%%%%%%%%%%%%%%%%%%%%%%%%%%%%%%%%%%
%%                                          %%
%% The Abstract begins here                 %%
%%                                          %%
%% Please refer to the Instructions for     %%
%% authors on http://www.biomedcentral.com  %%
%% and include the section headings         %%
%% accordingly for your article type.       %%
%%                                          %%
%%%%%%%%%%%%%%%%%%%%%%%%%%%%%%%%%%%%%%%%%%%%%%

\begin{abstractbox}

\begin{abstract} % abstract
% \parttitle{First part title} %if any
% \parttitle{Second part title} %if any

Predictive genomics involves the translation of raw genome sequence data into an assessment of the phenotypes exhibited by the organism. For bacterial pathogens, these phenotypes can range from survivability in hostile environmental conditions, to whether an organism can cause severe human disease. Significant progress has been made in the development of generic tools for genomic analyses that are broadly applicable to all microorganisms; however, a fundamental missing component is the ability to analyze genomic data in the context of organism-specific knowledge, which has been accumulated from decades of research and can provide a meaningful interpretation for the data. 

In this study, we present SuperPhy, an online predictive genomics platform \url{http://lfz.corefacility.ca/superphy/} for \textit{Escherichia coli}. The platform integrates the analyses tools and genome sequence data for publicly available \textit{E. coli} genomes and facilitates the upload of new genome sequences from users under public or private settings. SuperPhy provides real-time analyses of thousands of genome sequences with results that are understandable and useful to a wide community, including those in the fields of clinical medicine, epidemiology, ecology, and evolution. SuperPhy includes identification of: 1) virulence and antimicrobial resistance determinants 2) epidemiological associations between specific genotypes, biomarkers, geospatial distribution, host, source, and other metadata 3) statistically significant genome markers (presence / absence of specific genomic regions, and single-nucleotide polymorphisms) based on phylogenetic clade, and 4) \textit{in silico} Shiga-toxin subtyping. 

SuperPhy allows researchers to quickly analyze and compare new genomes with other publicly available sequenced \textit{E. coli} strains. Predictive genomics provides an essential link between the vast amounts of genome information currently being generated and biological knowledge in an organism-specific context. 

\end{abstract}

%%%%%%%%%%%%%%%%%%%%%%%%%%%%%%%%%%%%%%%%%%%%%%
%%                                          %%
%% The keywords begin here                  %%
%%                                          %%
%% Put each keyword in separate \kwd{}.     %%
%%                                          %%
%%%%%%%%%%%%%%%%%%%%%%%%%%%%%%%%%%%%%%%%%%%%%%

\begin{keyword}
\kwd{genomics}
\kwd{bioinformatics}
\kwd{epidemiology}
\end{keyword}

% MSC classifications codes, if any
%\begin{keyword}[class=AMS]
%\kwd[Primary ]{}
%\kwd{}
%\kwd[; secondary ]{}
%\end{keyword}

\end{abstractbox}
%
%\end{fmbox}% uncomment this for twcolumn layout
\end{frontmatter}

%%%%%%%%%%%%%%%%%%%%%%%%%%%%%%%%%%%%%%%%%%%%%%
%%                                          %%
%% The Main Body begins here                %%
%%                                          %%
%% Please refer to the instructions for     %%
%% authors on:                              %%
%% http://www.biomedcentral.com/info/authors%%
%% and include the section headings         %%
%% accordingly for your article type.       %%
%%                                          %%
%% See the Results and Discussion section   %%
%% for details on how to create sub-sections%%
%%                                          %%
%% use \cite{...} to cite references        %%
%%  \cite{koon} and                         %%
%%  \cite{oreg,khar,zvai,xjon,schn,pond}    %%
%%  \nocite{smith,marg,hunn,advi,koha,mouse}%%
%%                                          %%
%%%%%%%%%%%%%%%%%%%%%%%%%%%%%%%%%%%%%%%%%%%%%%

%%%%%%%%%%%%%%%%%%%%%%%%% start of article main body
% <put your article body there>

%%%%%%%%%%%%%%%%
%% Background %%
%%
\section*{Introduction}
<<<<<<< HEAD
Whole-genome sequencing (WGS) of bacterial isolates generates the complete DNA sequence of each organism. WGS provides the greatest possible resolution of any typing method, the sequence is easily transferable, and an analysis of its contents can reveal important phenotypic insights such as the presence of virulence factors or anti-microbial resistance determinants. Current benchtop platforms such as the Illumina MiSeq and the newly developed USB-sized Oxford Nanopore sequencer have made it possible for real-time WGS can be performed in the laboratory as well as on the front-line, as was recently seen in the 2014 Ebola outbreak, and in managing a hospital outbreak of \textit{Salmonella} \cite{jones_technology:_2015,gilchrist_whole-genome_2015,birmingham_how_2015,quick_rapid_2015}.
=======
Whole-genome sequencing (WGS) of bacterial isolates generates the complete DNA sequence of each organism. WGS provides the highest possible resolution of any typing method, the sequence is easily transferable, and analysis of the genome can reveal important phenotypic insights such as the presence of virulence factors or anti-microbial resistance determinants. Current benchtop platforms such as the Illumina MiSeq and the newly developed USB-sized Oxford Nanopore sequencer have hastened a change where real-time WGS can be performed in the laboratory as well as on the front-line, as was recently seen in the 2014 Ebola outbreak, and in managing a hospital outbreak of \textit{Salmonella} \cite{jones_technology:_2015,gilchrist_whole-genome_2015,birmingham_how_2015,quick_rapid_2015}. 
>>>>>>> b38d031b

WGS can be used in real-time, without the cost in time and supplies of wet-lab methods, in identifying the source of foodborne outbreaks \cite{graham_real-time_2014}, surveillance \cite{zankari_genotyping_2013,cody_real-time_2013},  epidemiological investigations \cite{cody_real-time_2013}, industry \cite{andreevskaya_genome_2015,mazzaglia_pseudomonas_2012}, population studies \cite{nasser_evolutionary_2014,kopac_genomic_2014}, routine typing \cite{zhang_salmonella_2015}, regulation \cite{halachev_genomic_2014}, policy formation , providing point-of-care insight for clinicians \cite{grad_epidemiologic_2014,jr_next-generation_2012}, informing veterinary practice \cite{biek_whole_2012}, and helping inform public-health decisions \cite{lemke_stakeholder_2015}.

  WGS is now the \textit{de facto} standard for bacterial strain analyses and the global community is coming together to help store and best utilize this rapid influx of information under the Global Microbial Identifier network \url{(http://www.globalmicrobialidentifier.org/}. This international effort currently involves 32 countries, many of which have their own national or regional programs to best utilize WGS data in public health, epidemiological and research contexts, such as the GenomeTrakR initiative of the Food and Drug Administration in the United States of America \url{http://www.fda.gov/Food/FoodScienceResearch/WholeGenomeSequencingProgramWGS/}, the Integrated Rapid Infectious Disease Analysis (IRIDA) platform in Canada \url{http://www.irida.ca/}, and the Patho-NGen-Trace project within the European Union  \url{http://patho-ngen-trace.eu/project/}.

Recently, some platforms have emerged that attempt to provide additional context in addition to the raw WGS data. For instance PATRIC provides pre-computed analyses for public genomes, including annotation, protein families, antibiotic resistance identification and comparative pathway analysis \cite{wattam_patric_2013}.   MicroScope provides an expert-guided annotation pipeline, as well as comparative analyses based on shared gene content
\cite{vallenet_microscope--integrated_2012}. The Integrated Microbial Genomes (IMG) project is also a combined genome annotation and analysis platform, that additionally allows for genomic data submissions by the user \cite{markowitz_img_2013}. BIGSdb allows local comparisons among genomes using a multi-locus sequence typing approach, and allows phenotypic data to be stored along with the genomic information \cite{jolley_bigsdb:_2010}. The Harvest suite of tools allows for fast core-genome alignments and interactive visualizations for thousands of genomes \cite{treangen_rapid_2014}. Other platforms focus on  a specific organism, such as Sybil, a platform for the comparative analyses of \textit{Streptococcus pneumoniae} based on BLASTP searches \cite{riley_using_2012}. 

<<<<<<< HEAD
The large initiatives that generate and collect the tens- and hundreds-of thousands of WGS, and the platforms that host and analyze the public data provide an enormous benefit. Even though WGS and basic comparative analyses is commonplace, meaningful interpretation of the raw data in a phenotypic context, also known as predictive genomics, lags considerably behind \cite{fricke_bacterial_2014}. Microbiologists often have organism-specific knowledge that can meaningfully inform the WGS data, but which is not being incorporated.  The ability to interactively explore species-specific data that contains organism-specific knowledge from experts in the field is of tremendous value. A recent study on outbreak investigations using WGS also listed a main obstacle of routine adoption as `a paucity of user-friendly and clinically focused bioinformatics platforms'  \cite{sherry_outbreak_2013}. While some components necessary for phenotypic prediction based on WGS data have been developed, there is currently no single integrated platform built to provide predictive genomic analyses for organism-specific end-users.
=======
The large initiatives that generate and collect the tens- and hundreds-of thousands of WGS, and the platforms that host and analyze the public data provide an enormous public benefit to nearly all aspects of biology. Even though WGS and basic comparative analyses is commonplace, meaningful interpretation of the raw data in a phenotypic context, also known as predictive genomics, lags considerably behind \cite{fricke_bacterial_2014}. Microbiologists often have organism-specific knowledge that can meaningfully inform the WGS data, but which is not being incorporated.  The ability to interactively explore WGS data that contains organism-specific knowledge from experts in the field is of tremendous value. A recent study on outbreak investigations using WGS also listed `a paucity of user-friendly and clinically focused bioinformatics platforms' as a main obstacle of routine adoption \cite{sherry_outbreak_2013}. While some components necessary for phenotypic prediction based on WGS data have been developed, there is currently no single integrated platform built to provide predictive genomic analyses for organism-specific end-users.
>>>>>>> b38d031b

Here we present SuperPhy, a predictive genomics platform that brings organism-specific knowledge to comparative genomic analyses. SuperPhy incorporates discoveries from the decades of research on the pathogenesis and epidemiology of \textit{E. coli}, as well as the tremendous amount of genotypic and phenotypic data that have previously been generated. This knowledge is used within SuperPhy to discover relationships among and about sub-groups. It allows non-bioinformaticians such as epidemiologists to quickly analyze new data against the background of other sequenced \textit{E. coli}, facilitating novel insights.

We have previously developed Panseq, software that performs comparative genomics in a  pan-genome context,  identifying differences in the accessory genome and single nucleotide variations within the core genome\cite{laing_pan-genome_2010}. SuperPhy utilizes this pan-genomic output to identify: 1) virulence and antimicrobial resistance determinants 2) epidemiological associations between specific genotypes, biomarkers, geospatial distribution, host, source, and other metadata in an interactive and explorable setting; 3) statistically significant clade-specific genome markers (presence / absence of specific genomic regions, and single-nucleotide polymorphisms) for bacterial populations; 4) \textit{in silico} Shiga-toxin subtyping for genomes that possess either of the Stx genes.

SuperPhy allows the submission of genomes in a private or public context and is continually updated with the influx of public \textit{E. coli} data from GenBank, allowing researchers to quickly analyze and compare new genomes with other publicly available sequenced \textit{E. coli} strains. Predictive genomics provides an essential link between the vast genome information currently being generated and biological knowledge in an organism-specific context. 

\section{Platform Features}
\subsection{Navigation and Overview}
The layout of the SuperPhy website provides universal and quick access to the major components of the platform: `Group Analyses' provides an interactive environment for comparing groups of strains based on metadata types or user-created strain-groupings, and determining statistically significant biomarkers (both the presence / absence of genomic regions and SNPs) for these groups; `VF and AMR' provides an ontology of both virulence genes and AMR determinants, and the ability to select groups of genomes and factors based on the provided ontologies. Output includes a summary of the presence / absence of selected VF and AMR factors among the strains of interest; `Group Browse' provides an interface to examine groups of strains, and their distribution in both a geospatial and phylogenetic context simultaneously; `My Data' provides an interface for uploading and modifying user-submitted genomes that are available only to the user; `Home' provides a landing page and an overview of the features of the site.  Additionally, and in-depth examination and report of an individual strain, including all known metadata, Shiga-toxin subtype (if applicable), phylogenetic and geospatial information, and a summary of virulence factor and anti-microbial resistance determinants can be accessed by selecting `detailed information' from any genome in the platform.

\subsection{Strain Selection}
SuperPhy provides three methods of selecting \textit{E. coli} genomes that are consistent across the site: list-, tree-, and map-based selections. The platform is based heavily on metadata, and as such provides a unified metadata control panel that controls the display of metadata fields and their associated values for each genome across each of the three views. The metadata control panel also allows filtering and selecting genomes that match given metadata criteria.

 1) List-based selection provides a table-based interface to the genomes and their metadata, with private and public genome sets afforded their own sections.

 2) Tree-based selection provides an interactive  phylogeny that can be manipulated to expand / contract clades, and from which clade and individual genome selection can be made. Metadata is appended to each leaf node of the tree, and branches containing more than one genome have the metadata for the entire branch summarized as an interactive bar-chart that displays the frequency of values within selected metadata categories. This summary is an excellent way to visually discern clade differences, and allows an effective representation of thousands of genomes in tree form that would otherwise be intractable. An example of the phylogenetic tree with metadata clusters is shown in Figure \ref{fig:tree_metadata}.

 3) Map-based selection provides a Google Maps interface to geopatial genome selection, along with a table-view of the metadata for the genomes in the map. Just as in the list-based view, the displayed metadata fields for each genome can be changed, and used to filter the displayed genomes. As an example, we show the map when a user searches for `United Kingdom' in Figure \ref{fig:map_search}.

\subsection{Website Usage Tutorials}
Every page of the SuperPhy platform included a guided tutorial  introduction using the IntroJS plugin (\url{https://usablica.github.io/intro.js/}). This tutorial provides a walk-through of all the major features and how to use them.

\section{Implementation}
\subsection{Webserver Application and Database}

Genome data and analyses are administered using a PostgreSQL 9.3 database with a schema adapted from the Generic Model Organism Database (GMOD) Chado schema \cite{mungall_chado_2007}. The Chado relational database schema uses a flexible, ontology-centric approach to organizing biological entities, relationships, properties and analyses. Entries in generic tables are assigned types using a mutable, controlled vocabulary. By not defining entity types directly into the relational layer, the database can be highly adaptable and can grow to add new analyses or biological data.

The application layer for the SuperPhy website is build using the Model-View-Controller (MVC) Perl CGI::Application framework (\url{http://www.cgi-app.org/}). The phylogenetic tree display and interaction is built on top of the Data Driven Documents (D3) JavaScript library (\url{http://d3js.org/}). Geospatial views are built using the Google Maps JavaScript API v3 (\url{https://developers.google.com/maps/documentation/javascript/}). Group comparisons are processed and displayed using the RStudio Shiny web application framework for R \cite{racine_rstudio:_2012}.

The webserver application code base, database schema and public data are hosted on Github at \url{https://github.com/superphy/version-1}.

\subsubsection{Access to Uploaded Data}
Users can upload genomes and metadata and choose between three access levels to govern their use: `public' information is available to all users; `private' information is only available for the genome uploader and additional users they select; and `private until a specified date' data is released to `public' data after a specified date. Users may also designate other registered users for whom the data will be available. Private data is accessible only to designated users, but can be combined with public data for user-specific analyses. Users can create custom strain-groups that can be saved, and all results may be downloaded for offline analyses.

<<<<<<< HEAD
Uploaded data undergo a series of checks to ensure the quality of the data. Data are rejected if any of the following conditions are met: 1) Greater than 1000 contigs; 2) Genome size less than 3 Mbp or greater than 7.5 Mbp; 3) Invalid nucleotide characters (all IUPAC characters are valid); 4) The MD5 checksum of the concatenated contigs already exists in the database; 5) The SNP string for the pan-genome alignment is identical to another strain in the database; 6) The number of `core' \textit{E. coli} pan-genome regions in the genome is less than 300. These checks ensure uploaded genomes are characteristic of \textit{E. coli} and that they do not duplicate any previously uploaded genome. For example, uploading \textit{Salmonella enterica} or \textit{Shigella} spp. genomes will not pass the 300 core regions filter, and uploading the same genome data with different identifying information will fail the SNP-string check for pan-genome alignment.
=======
Uploaded data undergo a series of checks to ensure the quality of the data. Data are rejected if any of the following conditions are met: 1) Greater than 1000 contigs; 2) Genome size less than 3 Mbp or greater than 7.5 Mbp; 3) Invalid nucleotide characters (all IUPAC characters are valid); 4) The MD5 checksum of the concatenated contigs already exists in the database; 5) The number of `core' \textit{E. coli} pan-genome regions in the genome is less than 300. These checks ensure uploaded genomes are characteristic of \textit{E. coli} and that they do not duplicate any previously uploaded genome. For example, uploading \textit{Salmonella enterica} genomes will not pass the 300 core regions filter, and uploading the same genome data with different identifying information will fail the SNP-string check for pan-genome alignment.
>>>>>>> b38d031b

\subsection{Acquisition of public \textit{Escherichia coli} genomes}
SuperPhy will be continually and automatically updated with closed and draft genomes of \textit{Escherichia coli} from GenBank using the script \url{https://github.com/superphy/version-1/Sequences/ncbi_downloader.pl'}. All metadata present in the GenBank submissions are extracted automatically using the script \url{https://github.com/superphy/version-1/Sequences/genbank_to_genodo.pl }. For the initial bulk upload, a second phase of manual curation was carried out to ensure all available metadata was included, even if it was stored in a non-standard way during the initial submission. The complete list of 1641 public \textit{E. coli} genomes present in the SuperPhy database at the time of manuscript submission, along with all extracted metadata is available as Supplementary File 1 (\url{https://github.com/superphy/version-1/}). A summary of the metadata fields used in SuperPhy, as well as the percentage of the public genomes containing information for a particular metadata category is presented in Table \ref{tab:metadata}. 

\subsection{Comparative Genomic Analyses}
Our pan-genomic analyses tool, Panseq is used for the background comparative analyses \cite{laing_pan-genome_2010}. It iteratively adds new genomic sequences, and compares them to those already stored in the platform. This computational approach allows a continuous influx of new sequence data without large time or memory requirements. The differences between strains unconvered in this manner can be used to predict their phenotype. In this way, the complete pan-genome of all sequences in the database is determined. Annotations for these regions are determined by querying the GenBank NR protein database via BLASTx.

Differences in the accessory genome and the single nucleotide variation in the core genome are obtained and used by SuperPhy in downstream applications including the construction of highly discriminatory and robust phylogenies and in the pre-computed data for biomarker identification between groups of genomes.

\subsubsection{Tree Construction}
<<<<<<< HEAD
SuperPhy provdies a constantly updated maximum-liklihood phylogenetic tree that incorporates all genomes currently in the database, and can be used for strain selections. An initial phylogenetic tree for SuperPhy was constructed using conserved genomic regions from the 1641 \textit{E. coli} genomes obtained from GenBank. The conserved regions were aligned using Muscle \cite{edgar_muscle_2004,edgar_muscle_2004a} and input into FastTreeMP to build a maximum likelihood tree under the GTR substitution model \cite{price_fasttree_2010}.

When new genomes are submitted to SuperPhy, they are incorporated into the existing phylogenetic tree, which becomes the tree used throughout the SuperPhy platform. This tree is generated using the following a two-tier approach. Initially the presence / absence of the previously computed pan-genome is used to localize a new genome to a clade on the phylogenetic tree of all organisms with a fast relaxed neighbor-joining approach using Clearcut v.1.0.9 \cite{sheneman_clearcut:_2006}. The genomes in this clade and its parent are used to build a maximum likelihood tree with FastTreeMP \cite{price_fasttree_2010}. Lastly, the ML tree of the clade is re-grafted into the same location at the parent-clade (see script \url{https://github.com/superphy/version-1/Phylogeny/add_to_tree.pl}). New genomes that cannot be localized to a single clade trigger a rebuild of the entire tree.
=======
The strain phylogenetic tree was constructed using conserved genomic regions in 1641 \textit{E. coli} genomes obtained from GenBank. Pangenome regions from the Panseq analysis found in 70 or more percent of the genomes were classified as being conserved. The conserved regions were aligned using Muscle \cite{edgar_muscle_2004,edgar_muscle_2004a} and input into FastTreeMP to build a minimum-evolution tree \cite{price_fasttree_2010}. New genomes submitted to SuperPhy trigger a rebuild of the entire tree. To achieve sufficient resolution in branch lengths to disambiguate strains, the double-precision version of FastTree was used.
>>>>>>> b38d031b

\subsubsection{Virulence and Anti-microbial Resistance Markers}
The presence / absence of virulence and AMR genes computed using Panseq. The non-redundant query set of AMR genes from the Comprehensive Antibiotic Resistance Database (CARD) \cite{mcarthur_comprehensive_2013} is used for \textit{in silico} AMR determinant screening. All AMR genes are organized and stored in the database according to their CARD-assigned Antibiotic Resistance Ontology annotation to aid in identifying the presence of different antimicrobial resistance mechanisms . The virulence gene database was constructed by obtaining all gene alleles of known virulence factors for \textit{E. coli} from the Virulence Factor Database \cite{chen_vfdb_2011}, supplemented with additional virulence factors from `\textit{Escherichia coli}: Pathotypes and Principles of Pathogenesis, 2nd Ed.' , and additional published literature \cite{donnenberg_escherichia_2013}. To avoid duplication of factors, all AMR and virulence factors were clustered based on similarity using BLASTclust with default settings; the longest allele was selected for each gene, except in cases where sequence similarity was less than 90\%, in which case multiple alleles were included \cite{altschul_gapped_1997}.

In addition to providing the presence / absence of virulence and AMR factors, SuperPhy stores the sequence of the individual alleles for each genome, and constructs a phylogeny based on each single gene. This allows one to compare the relationships among genomes based on a single virulence or AMR attribute and to examine the sequence variation at the individual base level, as the multiple sequence alignment can also be displayed, as shown in Figure \ref{fig:msa}

\subsubsection{Group Comparisons}
The statistical identification of markers that differ between groups based on both single nucleotide polymorphisms and the presence / absence of genomic loci is implemented using a two stage approach: 1) The `approximate' vectorized Fisher’s Exact Test (FET) from the R corpora package is calculated (\url{http://cran.r-project.org/web/packages/corpora/index.html}), and the 100 most-significant results are then subject to the FET from the base R statistical package \cite{r_foundation_for_statistical_computing_r:_2005}. All single-nucleotide polymorphisms and genomic presence / absence data reside in the database, and require only the retrieval and P-value computation for the strains of interest for the real time analysis of genome markers.

The R Shiny interface is used for group creation and all metadata fields are pre-populated for all strains in the database. This makes comparing, for example, all human and non-human strains of a given serotype as simple as selecting groups based on the auto-filled serotype and host metadata fields, and clicking the compare button. Additionally, custom groups of any genomes can be created and saved to the user-profile so they become available whenever the user is logged in. These custom groups can include private genomes available only to the logged-in user, in addition to any public genomes.

\subsection{Stx Typing}
Shiga-toxin (Stx) subtype assignment, when a strain possesses a copy of one or more of \textit{stx1} or \textit{stx2}, is calculated based on a phylogenetic tree generated from concatenated and aligned a and b subunits for each of Stx1 and Stx2. Clades specific to a Shiga-toxin subtype were identified based on the scheme presented by Scheutz et al. (2012) \cite{scheutz_multicenter_2012}. Membership in these pre-defined clades is used to identify the subtype of the toxin gene; those strains that fall outside of known sub-type clades are marked as unknown. Multiple sequence alignments of the Stx genes are stored in the database for user reference.

\subsection{Geospatial Visualization}
The geospatial visualizations provide an interactive map interface for selecting and and searching genomes and groups of genomes. SuperPhy leverages Google Maps along with the companion Javascript library, Google Maps API (V3).

Genome location data is geocoded for latitude and longitude during the process of adding a new strain to the platform. To reduce the computational overhead in  rendering thousands of genome map markers, the marker clustering algorithm MarkerClusterPlus for Google Maps V3 \url{http://google-maps-utility-library-v3.googlecode.com/svn/trunk/markerclustererplus/docs/reference.html} was implemented. Locations within a distance of 60 pixels on the map are clustered into a single marker rendered at the geometric center of the cluster, and a count of the number of genomes is displayed. 

All geospatial views are accompanied by a dynamic and sortable table of genome metadata that is by default sorted by country. Users also have the option of sorting by province, state and city. The table is dynamic and updates to display information of the genomes visible on the map. Locations for each \textit{E. coli} strain can be downloaded for offline manipulation.

\subsection{Continuous Integration}
The user community is able to provide constant feedback as the platform evolves in the form of feature requests and bug reports using the `Issues' section at \url{https://github.com/superphy/version-1/issues}.  This will ensure the platform evolves in a way that is most beneficial to those who use it.



\section{Example Analyses}
\subsection{Pan-genome}
At the time of writing, 2324 publicly available \textit{E. coli} genomes from GenBank had been analyzed for incorporation into the SuperPhy platform  \cite{benson_genbank_2012}. \textit{E. coli} is ubiquitous, gram-negative bacterial species found in the intestines of healthy mammals, with only a small subset causing disease in humans or animals \cite{tenaillon_population_2010}. The population structure of \textit{E. coli} was initially described as being broadly distributed among four large and two smaller phylogenetic groups \cite{selander_methods_1986,goullet_comparative_1989}. Recent studies have found that the species has an open pan-genome, meaning that the addition of new genomes is likely to add additional genes to the pool \cite{medini_microbial_2005}. The pan-genome of \textit{E. coli} is highly variable, with around 80\% of an individual genome comprised of accessory genes and the remainder from the shared core-genome \cite{lukjancenko_comparison_2010}; a stable proportion of approximately 4000 genes are present in at least 50\% of the genomes \cite{gordienko_evolution_2013}.

The pan-genome distribution of these 2324 \textit{E. coli} genomes as 1000bp genomic segments is presented in Figure \ref{fig:pan_genome_size}. As can be seen, the majority (29.7Mbp) of the 37.44 Mbp pan-genome is present in fewer than 100 genomes, with the core genome size (present in at least 2300 genomes) observed to be 1.86Mbp. Only 5.84Mbp of the pan-genome was found in greater than 100 genomes, but fewer than 2300 genomes. Of these 2324 genomes, only 1641 had metadata beyond the name of the strain. As such, the initial SuperPhy database contained only these 1641 genomes, to facilitate a metadata driven approach to genomic analysis.

\subsection{Performing Analyses from Hazen et al. (2013)}
Within the species \textit{E. coli}, there are a subset of strains that attach to human intestinal epithelial cells via an attaching and effacing mechanism, the requisite apparatus for which is encoded in a genomic island known as the locus of enterocyte effacement (LEE) \cite{croxen_recent_2013}.  This sub-group is known as the Attaching and Effacing \textit{E. coli} (AEEC), within which Hazen et al. (2013) examined the genomes of 114 strains, constructing a phylogeny, and comparing the distribution of known major virulence factors among the strains \cite{hazen_refining_2013}.

To demonstrate how SuperPhy can be used to perform similar analyses, we undertook the following: 1) identification of all genomes that contained the \textit{eae} gene, which is found within the LEE genomic island, as well as identification of other genes found within the LEE,  the Shiga toxins, and effector proteins implicated in virulence not found within the LEE; 2) construction of a phylogeny that contained only genomes shown to possess the \textit{eae} gene from the previous search.

\subsubsection{Virulence factor distribution}
<<<<<<< HEAD
The distribution of LEE and Stx genes was determined using the `VF and AMR'  section of the platform. The provided ontologies for `LEE-encoded TTSS effector', `Non-LEE encoded TTSS effectors', and `Toxin' were used to select all genes within each category. The distribution of these genes was determined for all 1641 public genomes, and the results presented in an interactive matrix of gene presence / absence, as well as allele copy number (Figure \ref{fig:vf_output}). Within the 1641 genomes examined (the totality of public genomes at the time of platform release), 528 possessed the \textit{eae} gene, and as can be seen strains of O157:H7 contained the largest number of the selected virulence factors, with serotype-specific patterns of VF presence / absence, in agreement with Hazen et al., (2013). Additionally, SuperPhy provides a table of the results for download, where subsequent offline manipulation is possible.
=======
The distribution of LEE and Stx genes was determined within the `VF and AMR'  section of the platform. The provided ontologies for `LEE-encoded TTSS effector', `Non-LEE encoded TTSS effectors', and `Toxin' were used to select all genes within each category. The distribution of these genes was determined for all 1641 public genomes, and the results presented in an interactive matrix of gene presence / absence, as well as allele copy number (Figure \ref{fig:vf_output}). Within the 1641 genomes examined, 528 possessed the \textit{eae} gene, and as can be seen strains of O157:H7 contained the largest number of the selected virulence factors, with serotype-specific patterns of VF presence / absence, in agreement with Hazen et al., (2013). Additionally, SuperPhy provides a table of the results for download, where subsequent offline manipulation is possible.
>>>>>>> b38d031b

\subsubsection{Phylogenomics}
 The Hazen et al. (2013) study identified at least five distinct lineages of AEEC based on Blast-score ratio comparisons of the core-genomes of 114 strains. We mimicked this phylogeny in SuperPhy by filtering the pre-computed phylogenetic tree (which is based on the pan-genome) using `Serotype' metadata. All serotypes that were found to contain the \textit{eae} gene were selected, resulting in a phylogeny of 528 strains shown in Figure \ref{fig:aaec}. A comparison of this SuperPhy phylogeny to that of the Hazen et al. (2013) phylogeny showed that broadly the same clade and serotype branches were observed, with additional public strains enlarging the branches, but not changing their contents; O157/ O55:H7 EHEC1, non-O157 EHEC2, EPEC1 and EPEC2 genome clusters can all be observed. This is not surprising given that all genomes used in the Hazen et al. (2013) study were released to Genbank and therefore included in SuperPhy. As pointed out in the Hazen et al. 2013 paper, additional phylogenetic lineages may be uncovered as more strains are sequenced, and previously homogeneous metadata groups such as serotype may be broken up by the inclusion of new strains that are similar at the genomic level but different in metadata.

\subsection{Analyses of Geographical and Phylogenetic Clusters}
The `Group Browse' section of SuperPhy presents a synchronized tree and map within a single view that allows users to view geographical clusters in terms of their corresponding position of a phylogenetic tree, which provides an interactive and powerful visual tool for discerning relationships among genomes. As an example, all 89 strains of serotype O157:H7 from the United States that have no other location information were selected and viewed as a phylogeny in Figure \ref{fig:usa_o157}.  With only the 89 genomes visible, it can be seen that there are seven clades containing more than five strains. Additionally, each of these clusters has an interactive metadata summary that give a useful summary of the strains. This ability to quickly examine geographical strain clusters in a phylogenetic context is extremely useful in an outbreak situation, where determining whether all genomes from sick individuals originated from a single bacterial clone, or in routine surveillance of a location such as a meat-processing plant to determine whether bacterial isolates were that of a persistent strain. 

Conversely, within SuperPhy one can also select a phylogenetic clade and have the geographical locations of all strains shown, as well as a metadata summary for just the selected clade. As an example, a clade of 85 genomes containing mostly serotype O104:H4 strains was selected (Figure \ref{fig:o104_clade}). Those isolated from an outbreak in Germany from 2011 form a distinct cluster within this group \cite{mellmann_prospective_2011}, apart from others associated with animal hosts and Crohn's disease. The strain metadata summary table also gives a useful overview, where the serotype, date of isolation, carriage of the \textit{stx2} gene, and the incidence of hemolytic-uremic syndrome easily separate the O104:H4 outbreak strains from those not involved in the outbreak. The ability to break apart a cluster of strains that are related at the genome level into geographical and metadata categories has use in source tracking of strains, and in determining the geographical dissemination of bacterial clones over time.

\section{Conclusions and Future Directions}
Predictive genomics and platforms that easily facilitate it are poised to become the translation layer between the vast amounts of sequence data and biological knowledge in a specific domain that is needed to test hypotheses. SuperPhy allows users to easily make these genotype / phenotype correlations, and platforms like it will become increasingly important in transforming raw genome data into useful knowledge. 

Current work involves the addition of previously published \textit{in silico} serotyping for genomes added to SuperPhy and the expansion of the platform to include the additional bacterial pathogens \textit{Salmonella enterica} and \textit{Campylobacter jejunii}. Lastly, a representational state transfer (REST) application programming interface (API) is being designed to allow programmatic interaction with the SuperPhy platform, which will help ensure that SuperPhy does not become a data silo but can instead contribute to a dynamic and growing web of biological knowledge.
 


%%%%%%%%%%%%%%%%%%%%%%%%%%%%%%%%%%%%%%%%%%%%%%
%%                                          %%
%% Backmatter begins here                   %%
%%                                          %%
%%%%%%%%%%%%%%%%%%%%%%%%%%%%%%%%%%%%%%%%%%%%%%

\begin{backmatter}

\section*{Competing interests}
  The authors declare that they have no competing interests.

\section*{Author's contributions}
Designed the project: VPJG, CRL, MDW

Coded the platform: MDW, AM, JM, CRL, PK

Wrote the manuscript: MDW, CRL, AM, VPJG

Contributed ideas; read, edited, and approved the manuscript: MDW, CRL, AM, PK, ENT, VPJG

\section*{Acknowledgements}
Thanks to Omar Zabaneh, Peter Shen, Michael Benediktson, and Waqar Gill for contributing to early versions of this project.  This work is funded in part by the Public Health Agency of Canada and a grant from the Genomics Research and Development Initiative.
%%%%%%%%%%%%%%%%%%%%%%%%%%%%%%%%%%%%%%%%%%%%%%%%%%%%%%%%%%%%%
%%                  The Bibliography                       %%
%%                                                         %%
%%  Bmc_mathpys.bst  will be used to                       %%
%%  create a .BBL file for submission.                     %%
%%  After submission of the .TEX file,                     %%
%%  you will be prompted to submit your .BBL file.         %%
%%                                                         %%
%%                                                         %%
%%  Note that the displayed Bibliography will not          %%
%%  necessarily be rendered by Latex exactly as specified  %%
%%  in the online Instructions for Authors.                %%
%%                                                         %%
%%%%%%%%%%%%%%%%%%%%%%%%%%%%%%%%%%%%%%%%%%%%%%%%%%%%%%%%%%%%%

% if your bibliography is in bibtex format, use those commands:
\bibliographystyle{bmc-mathphys} % Style BST file
\bibliography{superphy_bmc_article}      % Bibliography file (usually '*.bib' )

% or include bibliography directly:
% \begin{thebibliography}
% \bibitem{b1}
% \end{thebibliography}

%%%%%%%%%%%%%%%%%%%%%%%%%%%%%%%%%%%
%%                               %%
%% Figures                       %%
%%                               %%
%% NB: this is for captions and  %%
%% Titles. All graphics must be  %%
%% submitted separately and NOT  %%
%% included in the Tex document  %%
%%                               %%
%%%%%%%%%%%%%%%%%%%%%%%%%%%%%%%%%%%

%%
%% Do not use \listoffigures as most will included as separate files
\section*{Figures}
\begin{landscape}
\begin{figure}[h!]
    \includegraphics[width=0.7\columnwidth]{images/msa.png}
    \caption{A screen capture showing the phylogeny and accompanying multiple sequence alignment (MSA) for the gene \textit{tetD}, for all genomes in the SuperPhy database that contain a copy of the gene. Both the tree and the MSA are interactive.}
    \label{fig:msa}
\end{figure}
\end{landscape}

\newpage
\begin{figure}[h!]
   \includegraphics[width=1\columnwidth]{images/metadata_tree.png}
     \caption{A screen capture showing tree-based selection from an interactive phylogeny that can be manipulated to expand / contract clades, and from which clade and individual genome selections can be made. Metadata is shown appended to each leaf node of the tree, and branches containing more than one genome have the metadata for the entire branch summarized as an interactive bar-chart. Each colored bar represents a metadata category, which is summarized in table form when highlighted; here the red bar representing Isolation Host is shown with a frequency table of hosts. Metadata represented as bars are as follows: Green:Serotype, Red:Isolation Host, Blue:Isolation Source, Purple:Symptoms / Disease, Orange:Stx1-subtype, Teal:Stx2-subtype}
   \label{fig:tree_metadata}
\end{figure}

\newpage
\begin{landscape}
\begin{figure}[h!]
  \includegraphics[width=0.95\columnwidth]{images/uk-map.png}
  \label{fig:map_search}
  \caption{A screen capture showing map-based selection provided through a Google Maps interface.  The search term `United Kingdom' has been used to focus the map on the respective world region, and a table providing the metadata for strains visible in the map is displayed; here the United Kingdom and geographically close regions such as Denmark and Central Europe are visible. This table is automatically updated as the map view changes, and can be used to select and filter the displayed genomes.}
\end{figure}
\end{landscape}


\newpage
\begin{figure}[h!]
  \includegraphics[width=1\columnwidth]{images/vf_output.png}
  \caption{A screen capture showing the matrix representation of all genomes that contain genes within the ontology categories `LEE-encoded TTSS effectors', `Non-LEE encoded TTSS effectors' and `Shiga-toxins', sorted by frequency of presence within a genome. The matrix contains more data than can be displayed in a single image, but it is interactive and scrollable, allowing the full matrix to be explored by the user. The metadata categories `Serotype' and `Isolation Host' have been activated and can be seen as appended to the strain name in the row names of the matrix. The white squares indicate genomes lacking a gene, and numbered grey or black squares indicate the presence of a gene, with the number in the square indicating the number of copies of that gene in the genome.}
  \label{fig:vf_output}
\end{figure}


\newpage
\begin{figure}[h!]
  \includegraphics[width=1\columnwidth]{images/panGenomeSize.pdf}
  \caption{The pan-genome distribution of 2324 \textit{E. coli} genomes as 1000bp genomic segments. The majority (29.7Mbp) of the 37.44 Mbp pan-genome is present in fewer than 100 genomes, with the core genome size (present in at least 2300 genomes) observed to be 1.86Mbp. Only 5.84Mbp of the pan-genome was found in greater than 100 genomes, but fewer than 2300 genomes. Of these 2324 genomes, only 1641 had metadata beyond the name of the strain. }
  \label{fig:pan_genome_size}
\end{figure}

\newpage
\begin{figure}[h!]
  \includegraphics[width=1\columnwidth]{images/aaec.png}
    \caption{A screen capture showing the phylogenetic distribution of 528 attaching and effacing \textit{E. coli}. The O55 / O157 EHEC1 group comprises multiple branches near the root of the tree, with other pathovar and serotype specific branches closer to the leaf nodes of the tree. EHEC1, EHEC2, EPEC1, EPEC2, and uAEEC groups are labelled. The metadata composition of each clade is shown at each node via coloured bar-charts, with the following representation: Green:Serotype, Red:Isolation Host.}
  \label{fig:aaec}
\end{figure}

\newpage
\begin{landscape}
\begin{figure}[h!]
  \includegraphics[width=1\columnwidth]{images/usa_o157.png}
    \caption{A screen capture showing the phylogenetic distribution and metadata of 89 genomes from the United States with no location data other than country name.  Seven clades with more than five strains can be observed in the phylogenetic tree, and the metadata indicates human, animal and environmental sources for the strains. The metadata composition of each clade is shown at each node via coloured bar-charts, with the following representation: Green:Serotype, Red:Isolation Host.}
  \label{fig:usa_o157}
\end{figure}


\newpage
\begin{figure}[h!]
  \includegraphics[width=1\columnwidth]{images/o104_clade.png}
    \caption{A screen capture showing a phylogenetic clade containing 85 genomes, most of which belong to serotype O104:H4. The geographical location (if known), as well as a table summary of the metadata are displayed, where strain from the 2011 outbreak can clearly be identified by date of isolation, but also the carriage of the \textit{stx2} gene which was a novel virulence factor in O104:H4 genomes of the outbreak, and the incidence of hemolytic-uremic syndrome, which the serotype was not known for causing prior to the outbreak. Metadata represented as bars are as follows: Green:Serotype, Red:Isolation Host, Blue:Isolation Source, Purple:Symptoms / Disease, Teal:Stx2-subtype}
  \label{fig:o104_clade}
\end{figure}
\end{landscape}

%%%%%%%%%%%%%%%%%%%%%%%%%%%%%%%%%%%
%%                               %%
%% Tables                        %%
%%                               %%
%%%%%%%%%%%%%%%%%%%%%%%%%%%%%%%%%%%

%% Use of \listoftables is discouraged.
%%
\newpage
\section*{Tables}
\begin{table}[h!]
\caption{The percentage of genomes that contain metadata for each of the metadata fields in the initial public data set of 1641 \textit{E. coli} in the SuperPhy database.}
\label{tab:metadata}
      \begin{tabular}{lc}
        \hline
        Metadata field & Percentage\\ \hline
        Location & 60\\
        Host & 50\\
        Date of Isolation & 44\\
        Source & 35\\
        Serotype & 30\\
        Stx2 subtype & 17\\
        Stx1 subtype & 13\\
        Disease syndrome & 3\\ 
      \end{tabular}
\end{table}

%%%%%%%%%%%%%%%%%%%%%%%%%%%%%%%%%%%
%%                               %%
%% Additional Files              %%
%%                               %%
%%%%%%%%%%%%%%%%%%%%%%%%%%%%%%%%%%%

% \section*{Additional Files}
%   \subsection*{Additional file 1 --- Sample additional file title}
%     Additional file descriptions text (including details of how to
%     view the file, if it is in a non-standard format or the file extension).  This might
%     refer to a multi-page table or a figure.

%   \subsection*{Additional file 2 --- Sample additional file title}
%     Additional file descriptions text.


\end{backmatter}
\end{document}
<|MERGE_RESOLUTION|>--- conflicted
+++ resolved
@@ -1,562 +1,540 @@
-%% BioMed_Central_Tex_Template_v1.06
-%%                                      %
-%  bmc_article.tex            ver: 1.06 %
-%                                       %
-
-%%IMPORTANT: do not delete the first line of this template
-%%It must be present to enable the BMC Submission system to
-%%recognise this template!!
-
-%%%%%%%%%%%%%%%%%%%%%%%%%%%%%%%%%%%%%%%%%
-%%                                     %%
-%%  LaTeX template for BioMed Central  %%
-%%     journal article submissions     %%
-%%                                     %%
-%%          <8 June 2012>              %%
-%%                                     %%
-%%                                     %%
-%%%%%%%%%%%%%%%%%%%%%%%%%%%%%%%%%%%%%%%%%
-
-
-%%%%%%%%%%%%%%%%%%%%%%%%%%%%%%%%%%%%%%%%%%%%%%%%%%%%%%%%%%%%%%%%%%%%%
-%%                                                                 %%
-%% For instructions on how to fill out this Tex template           %%
-%% document please refer to Readme.html and the instructions for   %%
-%% authors page on the biomed central website                      %%
-%% http://www.biomedcentral.com/info/authors/                      %%
-%%                                                                 %%
-%% Please do not use \input{...} to include other tex files.       %%
-%% Submit your LaTeX manuscript as one .tex document.              %%
-%%                                                                 %%
-%% All additional figures and files should be attached             %%
-%% separately and not embedded in the \TeX\ document itself.       %%
-%%                                                                 %%
-%% BioMed Central currently use the MikTex distribution of         %%
-%% TeX for Windows) of TeX and LaTeX.  This is available from      %%
-%% http://www.miktex.org                                           %%
-%%                                                                 %%
-%%%%%%%%%%%%%%%%%%%%%%%%%%%%%%%%%%%%%%%%%%%%%%%%%%%%%%%%%%%%%%%%%%%%%
-
-%%% additional documentclass options:
-% \documentclass[doublespacing]
-% [linenumbers]   - put the line numbers on margins
-
-%%% loading packages, author definitions
-
-%\documentclass[twocolumn]{bmcart}% uncomment this for twocolumn layout and comment line below
-\documentclass[doublespacing, linenumbers]{bmcart}
-
-
-
-%%% Load packages
-%\usepackage{amsthm,amsmath}
-%\RequirePackage{natbib}
-\RequirePackage{hyperref}
-\usepackage[utf8]{inputenc} %unicode support
-\usepackage{lscape}
-\usepackage{graphicx}
-\usepackage{pdflscape}
-%\usepackage[applemac]{inputenc} %applemac support if unicode package fails
-%\usepackage[latin1]{inputenc} %UNIX support if unicode package fails
-
-
-%%%%%%%%%%%%%%%%%%%%%%%%%%%%%%%%%%%%%%%%%%%%%%%%%
-%%                                             %%
-%%  If you wish to display your graphics for   %%
-%%  your own use using includegraphic or       %%
-%%  includegraphics, then comment out the      %%
-%%  following two lines of code.               %%
-%%  NB: These line *must* be included when     %%
-%%  submitting to BMC.                         %%
-%%  All figure files must be submitted as      %%
-%%  separate graphics through the BMC          %%
-%%  submission process, not included in the    %%
-%%  submitted article.                         %%
-%%                                             %%
-%%%%%%%%%%%%%%%%%%%%%%%%%%%%%%%%%%%%%%%%%%%%%%%%%
-
-
-% \def\includegraphic{}
-% \def\includegraphics{}
-
-
-
-%%% Put your definitions there:
-\startlocaldefs
-\endlocaldefs
-
-
-%%% Begin ...
-\begin{document}
-
-%%% Start of article front matter
-\begin{frontmatter}
-
-\begin{fmbox}
-\dochead{Research}
-
-%%%%%%%%%%%%%%%%%%%%%%%%%%%%%%%%%%%%%%%%%%%%%%
-%%                                          %%
-%% Enter the title of your article here     %%
-%%                                          %%
-%%%%%%%%%%%%%%%%%%%%%%%%%%%%%%%%%%%%%%%%%%%%%%
-
-\title{SuperPhy: Predictive genomics for priority food-borne pathogens}
-
-%%%%%%%%%%%%%%%%%%%%%%%%%%%%%%%%%%%%%%%%%%%%%%
-%%                                          %%
-%% Enter the authors here                   %%
-%%                                          %%
-%% Specify information, if available,       %%
-%% in the form:                             %%
-%%   <key>={<id1>,<id2>}                    %%
-%%   <key>=                                 %%
-%% Comment or delete the keys which are     %%
-%% not used. Repeat \author command as much %%
-%% as required.                             %%
-%%                                          %%
-%%%%%%%%%%%%%%%%%%%%%%%%%%%%%%%%%%%%%%%%%%%%%%
-
-\author[
-   addressref={aff1},                   % id's of addresses, e.g. {aff1,aff2}                      % id of corresponding address, if any
-   noteref={n1},                        % id's of article notes, if any
-   email={matthew.whiteside@phac-aspc.gc.ca}   % email address
-]{\inits{MD}\fnm{Matthew D} \snm{Whiteside}}
-\author[
-   addressref={aff1},
-   email={chad.r.laing@phac-aspc.gc.ca},
-   noteref={n1}
-]{\inits{CR}\fnm{Chad R} \snm{Laing}}
-\author[
-  addressref={aff1},
-  email={akiff.manji@phac-aspc.gc.ca}
-]{\inits{A}\fnm{Akiff} \snm{Manji}}
-\author[
-  addressref={aff1},
-  email={peter.kruczkiewicz@phac-aspc.gc.ca}
-]{\inits{P}\fnm{Peter} \snm{Kruczkiewicz}}
-\author[
-  addressref={aff1},
-  email={eduardo.taboada@phac-aspc.gc.ca}
-]{\inits{EN}\fnm{Eduardo N} \snm{Taboada}}
-\author[
-  addressref={aff1},
-  email={vic.gannon@phac-aspc.gc.ca},
-  corref={aff1}, 
-]{\inits{VPJ}\fnm{Victor PJ} \snm{Gannon}}
-
-
-%%%%%%%%%%%%%%%%%%%%%%%%%%%%%%%%%%%%%%%%%%%%%%
-%%                                          %%
-%% Enter the authors' addresses here        %%
-%%                                          %%
-%% Repeat \address commands as much as      %%
-%% required.                                %%
-%%                                          %%
-%%%%%%%%%%%%%%%%%%%%%%%%%%%%%%%%%%%%%%%%%%%%%%
-
-\address[id=aff1]{%                           % unique id
-  \orgname{Laboratory for Foodborne Zoonoses, Public Health Agency of Canada}, % university, etc
-  \street{Twp Rd 9-1},                     %
-  \postcode{T1J 3Z4}                                % post or zip code
-  \city{Lethbridge},                              % city
-  \cny{Canada}                                    % country
-}
-
-%%%%%%%%%%%%%%%%%%%%%%%%%%%%%%%%%%%%%%%%%%%%%%
-%%                                          %%
-%% Enter short notes here                   %%
-%%                                          %%
-%% Short notes will be after addresses      %%
-%% on first page.                           %%
-%%                                          %%
-%%%%%%%%%%%%%%%%%%%%%%%%%%%%%%%%%%%%%%%%%%%%%%
-
-\begin{artnotes}
-%\note{Sample of title note}     % note to the article
-\note[id=n1]{Equal contributor} % note, connected to author
-\end{artnotes}
-
-\end{fmbox}% comment this for two column layout
-
-%%%%%%%%%%%%%%%%%%%%%%%%%%%%%%%%%%%%%%%%%%%%%%
-%%                                          %%
-%% The Abstract begins here                 %%
-%%                                          %%
-%% Please refer to the Instructions for     %%
-%% authors on http://www.biomedcentral.com  %%
-%% and include the section headings         %%
-%% accordingly for your article type.       %%
-%%                                          %%
-%%%%%%%%%%%%%%%%%%%%%%%%%%%%%%%%%%%%%%%%%%%%%%
-
-\begin{abstractbox}
-
-\begin{abstract} % abstract
-% \parttitle{First part title} %if any
-% \parttitle{Second part title} %if any
-
-Predictive genomics involves the translation of raw genome sequence data into an assessment of the phenotypes exhibited by the organism. For bacterial pathogens, these phenotypes can range from survivability in hostile environmental conditions, to whether an organism can cause severe human disease. Significant progress has been made in the development of generic tools for genomic analyses that are broadly applicable to all microorganisms; however, a fundamental missing component is the ability to analyze genomic data in the context of organism-specific knowledge, which has been accumulated from decades of research and can provide a meaningful interpretation for the data. 
-
-In this study, we present SuperPhy, an online predictive genomics platform \url{http://lfz.corefacility.ca/superphy/} for \textit{Escherichia coli}. The platform integrates the analyses tools and genome sequence data for publicly available \textit{E. coli} genomes and facilitates the upload of new genome sequences from users under public or private settings. SuperPhy provides real-time analyses of thousands of genome sequences with results that are understandable and useful to a wide community, including those in the fields of clinical medicine, epidemiology, ecology, and evolution. SuperPhy includes identification of: 1) virulence and antimicrobial resistance determinants 2) epidemiological associations between specific genotypes, biomarkers, geospatial distribution, host, source, and other metadata 3) statistically significant genome markers (presence / absence of specific genomic regions, and single-nucleotide polymorphisms) based on phylogenetic clade, and 4) \textit{in silico} Shiga-toxin subtyping. 
-
-SuperPhy allows researchers to quickly analyze and compare new genomes with other publicly available sequenced \textit{E. coli} strains. Predictive genomics provides an essential link between the vast amounts of genome information currently being generated and biological knowledge in an organism-specific context. 
-
-\end{abstract}
-
-%%%%%%%%%%%%%%%%%%%%%%%%%%%%%%%%%%%%%%%%%%%%%%
-%%                                          %%
-%% The keywords begin here                  %%
-%%                                          %%
-%% Put each keyword in separate \kwd{}.     %%
-%%                                          %%
-%%%%%%%%%%%%%%%%%%%%%%%%%%%%%%%%%%%%%%%%%%%%%%
-
-\begin{keyword}
-\kwd{genomics}
-\kwd{bioinformatics}
-\kwd{epidemiology}
-\end{keyword}
-
-% MSC classifications codes, if any
-%\begin{keyword}[class=AMS]
-%\kwd[Primary ]{}
-%\kwd{}
-%\kwd[; secondary ]{}
-%\end{keyword}
-
-\end{abstractbox}
-%
-%\end{fmbox}% uncomment this for twcolumn layout
-\end{frontmatter}
-
-%%%%%%%%%%%%%%%%%%%%%%%%%%%%%%%%%%%%%%%%%%%%%%
-%%                                          %%
-%% The Main Body begins here                %%
-%%                                          %%
-%% Please refer to the instructions for     %%
-%% authors on:                              %%
-%% http://www.biomedcentral.com/info/authors%%
-%% and include the section headings         %%
-%% accordingly for your article type.       %%
-%%                                          %%
-%% See the Results and Discussion section   %%
-%% for details on how to create sub-sections%%
-%%                                          %%
-%% use \cite{...} to cite references        %%
-%%  \cite{koon} and                         %%
-%%  \cite{oreg,khar,zvai,xjon,schn,pond}    %%
-%%  \nocite{smith,marg,hunn,advi,koha,mouse}%%
-%%                                          %%
-%%%%%%%%%%%%%%%%%%%%%%%%%%%%%%%%%%%%%%%%%%%%%%
-
-%%%%%%%%%%%%%%%%%%%%%%%%% start of article main body
-% <put your article body there>
-
-%%%%%%%%%%%%%%%%
-%% Background %%
-%%
-\section*{Introduction}
-<<<<<<< HEAD
-Whole-genome sequencing (WGS) of bacterial isolates generates the complete DNA sequence of each organism. WGS provides the greatest possible resolution of any typing method, the sequence is easily transferable, and an analysis of its contents can reveal important phenotypic insights such as the presence of virulence factors or anti-microbial resistance determinants. Current benchtop platforms such as the Illumina MiSeq and the newly developed USB-sized Oxford Nanopore sequencer have made it possible for real-time WGS can be performed in the laboratory as well as on the front-line, as was recently seen in the 2014 Ebola outbreak, and in managing a hospital outbreak of \textit{Salmonella} \cite{jones_technology:_2015,gilchrist_whole-genome_2015,birmingham_how_2015,quick_rapid_2015}.
-=======
-Whole-genome sequencing (WGS) of bacterial isolates generates the complete DNA sequence of each organism. WGS provides the highest possible resolution of any typing method, the sequence is easily transferable, and analysis of the genome can reveal important phenotypic insights such as the presence of virulence factors or anti-microbial resistance determinants. Current benchtop platforms such as the Illumina MiSeq and the newly developed USB-sized Oxford Nanopore sequencer have hastened a change where real-time WGS can be performed in the laboratory as well as on the front-line, as was recently seen in the 2014 Ebola outbreak, and in managing a hospital outbreak of \textit{Salmonella} \cite{jones_technology:_2015,gilchrist_whole-genome_2015,birmingham_how_2015,quick_rapid_2015}. 
->>>>>>> b38d031b
-
-WGS can be used in real-time, without the cost in time and supplies of wet-lab methods, in identifying the source of foodborne outbreaks \cite{graham_real-time_2014}, surveillance \cite{zankari_genotyping_2013,cody_real-time_2013},  epidemiological investigations \cite{cody_real-time_2013}, industry \cite{andreevskaya_genome_2015,mazzaglia_pseudomonas_2012}, population studies \cite{nasser_evolutionary_2014,kopac_genomic_2014}, routine typing \cite{zhang_salmonella_2015}, regulation \cite{halachev_genomic_2014}, policy formation , providing point-of-care insight for clinicians \cite{grad_epidemiologic_2014,jr_next-generation_2012}, informing veterinary practice \cite{biek_whole_2012}, and helping inform public-health decisions \cite{lemke_stakeholder_2015}.
-
-  WGS is now the \textit{de facto} standard for bacterial strain analyses and the global community is coming together to help store and best utilize this rapid influx of information under the Global Microbial Identifier network \url{(http://www.globalmicrobialidentifier.org/}. This international effort currently involves 32 countries, many of which have their own national or regional programs to best utilize WGS data in public health, epidemiological and research contexts, such as the GenomeTrakR initiative of the Food and Drug Administration in the United States of America \url{http://www.fda.gov/Food/FoodScienceResearch/WholeGenomeSequencingProgramWGS/}, the Integrated Rapid Infectious Disease Analysis (IRIDA) platform in Canada \url{http://www.irida.ca/}, and the Patho-NGen-Trace project within the European Union  \url{http://patho-ngen-trace.eu/project/}.
-
-Recently, some platforms have emerged that attempt to provide additional context in addition to the raw WGS data. For instance PATRIC provides pre-computed analyses for public genomes, including annotation, protein families, antibiotic resistance identification and comparative pathway analysis \cite{wattam_patric_2013}.   MicroScope provides an expert-guided annotation pipeline, as well as comparative analyses based on shared gene content
-\cite{vallenet_microscope--integrated_2012}. The Integrated Microbial Genomes (IMG) project is also a combined genome annotation and analysis platform, that additionally allows for genomic data submissions by the user \cite{markowitz_img_2013}. BIGSdb allows local comparisons among genomes using a multi-locus sequence typing approach, and allows phenotypic data to be stored along with the genomic information \cite{jolley_bigsdb:_2010}. The Harvest suite of tools allows for fast core-genome alignments and interactive visualizations for thousands of genomes \cite{treangen_rapid_2014}. Other platforms focus on  a specific organism, such as Sybil, a platform for the comparative analyses of \textit{Streptococcus pneumoniae} based on BLASTP searches \cite{riley_using_2012}. 
-
-<<<<<<< HEAD
-The large initiatives that generate and collect the tens- and hundreds-of thousands of WGS, and the platforms that host and analyze the public data provide an enormous benefit. Even though WGS and basic comparative analyses is commonplace, meaningful interpretation of the raw data in a phenotypic context, also known as predictive genomics, lags considerably behind \cite{fricke_bacterial_2014}. Microbiologists often have organism-specific knowledge that can meaningfully inform the WGS data, but which is not being incorporated.  The ability to interactively explore species-specific data that contains organism-specific knowledge from experts in the field is of tremendous value. A recent study on outbreak investigations using WGS also listed a main obstacle of routine adoption as `a paucity of user-friendly and clinically focused bioinformatics platforms'  \cite{sherry_outbreak_2013}. While some components necessary for phenotypic prediction based on WGS data have been developed, there is currently no single integrated platform built to provide predictive genomic analyses for organism-specific end-users.
-=======
-The large initiatives that generate and collect the tens- and hundreds-of thousands of WGS, and the platforms that host and analyze the public data provide an enormous public benefit to nearly all aspects of biology. Even though WGS and basic comparative analyses is commonplace, meaningful interpretation of the raw data in a phenotypic context, also known as predictive genomics, lags considerably behind \cite{fricke_bacterial_2014}. Microbiologists often have organism-specific knowledge that can meaningfully inform the WGS data, but which is not being incorporated.  The ability to interactively explore WGS data that contains organism-specific knowledge from experts in the field is of tremendous value. A recent study on outbreak investigations using WGS also listed `a paucity of user-friendly and clinically focused bioinformatics platforms' as a main obstacle of routine adoption \cite{sherry_outbreak_2013}. While some components necessary for phenotypic prediction based on WGS data have been developed, there is currently no single integrated platform built to provide predictive genomic analyses for organism-specific end-users.
->>>>>>> b38d031b
-
-Here we present SuperPhy, a predictive genomics platform that brings organism-specific knowledge to comparative genomic analyses. SuperPhy incorporates discoveries from the decades of research on the pathogenesis and epidemiology of \textit{E. coli}, as well as the tremendous amount of genotypic and phenotypic data that have previously been generated. This knowledge is used within SuperPhy to discover relationships among and about sub-groups. It allows non-bioinformaticians such as epidemiologists to quickly analyze new data against the background of other sequenced \textit{E. coli}, facilitating novel insights.
-
-We have previously developed Panseq, software that performs comparative genomics in a  pan-genome context,  identifying differences in the accessory genome and single nucleotide variations within the core genome\cite{laing_pan-genome_2010}. SuperPhy utilizes this pan-genomic output to identify: 1) virulence and antimicrobial resistance determinants 2) epidemiological associations between specific genotypes, biomarkers, geospatial distribution, host, source, and other metadata in an interactive and explorable setting; 3) statistically significant clade-specific genome markers (presence / absence of specific genomic regions, and single-nucleotide polymorphisms) for bacterial populations; 4) \textit{in silico} Shiga-toxin subtyping for genomes that possess either of the Stx genes.
-
-SuperPhy allows the submission of genomes in a private or public context and is continually updated with the influx of public \textit{E. coli} data from GenBank, allowing researchers to quickly analyze and compare new genomes with other publicly available sequenced \textit{E. coli} strains. Predictive genomics provides an essential link between the vast genome information currently being generated and biological knowledge in an organism-specific context. 
-
-\section{Platform Features}
-\subsection{Navigation and Overview}
-The layout of the SuperPhy website provides universal and quick access to the major components of the platform: `Group Analyses' provides an interactive environment for comparing groups of strains based on metadata types or user-created strain-groupings, and determining statistically significant biomarkers (both the presence / absence of genomic regions and SNPs) for these groups; `VF and AMR' provides an ontology of both virulence genes and AMR determinants, and the ability to select groups of genomes and factors based on the provided ontologies. Output includes a summary of the presence / absence of selected VF and AMR factors among the strains of interest; `Group Browse' provides an interface to examine groups of strains, and their distribution in both a geospatial and phylogenetic context simultaneously; `My Data' provides an interface for uploading and modifying user-submitted genomes that are available only to the user; `Home' provides a landing page and an overview of the features of the site.  Additionally, and in-depth examination and report of an individual strain, including all known metadata, Shiga-toxin subtype (if applicable), phylogenetic and geospatial information, and a summary of virulence factor and anti-microbial resistance determinants can be accessed by selecting `detailed information' from any genome in the platform.
-
-\subsection{Strain Selection}
-SuperPhy provides three methods of selecting \textit{E. coli} genomes that are consistent across the site: list-, tree-, and map-based selections. The platform is based heavily on metadata, and as such provides a unified metadata control panel that controls the display of metadata fields and their associated values for each genome across each of the three views. The metadata control panel also allows filtering and selecting genomes that match given metadata criteria.
-
- 1) List-based selection provides a table-based interface to the genomes and their metadata, with private and public genome sets afforded their own sections.
-
- 2) Tree-based selection provides an interactive  phylogeny that can be manipulated to expand / contract clades, and from which clade and individual genome selection can be made. Metadata is appended to each leaf node of the tree, and branches containing more than one genome have the metadata for the entire branch summarized as an interactive bar-chart that displays the frequency of values within selected metadata categories. This summary is an excellent way to visually discern clade differences, and allows an effective representation of thousands of genomes in tree form that would otherwise be intractable. An example of the phylogenetic tree with metadata clusters is shown in Figure \ref{fig:tree_metadata}.
-
- 3) Map-based selection provides a Google Maps interface to geopatial genome selection, along with a table-view of the metadata for the genomes in the map. Just as in the list-based view, the displayed metadata fields for each genome can be changed, and used to filter the displayed genomes. As an example, we show the map when a user searches for `United Kingdom' in Figure \ref{fig:map_search}.
-
-\subsection{Website Usage Tutorials}
-Every page of the SuperPhy platform included a guided tutorial  introduction using the IntroJS plugin (\url{https://usablica.github.io/intro.js/}). This tutorial provides a walk-through of all the major features and how to use them.
-
-\section{Implementation}
-\subsection{Webserver Application and Database}
-
-Genome data and analyses are administered using a PostgreSQL 9.3 database with a schema adapted from the Generic Model Organism Database (GMOD) Chado schema \cite{mungall_chado_2007}. The Chado relational database schema uses a flexible, ontology-centric approach to organizing biological entities, relationships, properties and analyses. Entries in generic tables are assigned types using a mutable, controlled vocabulary. By not defining entity types directly into the relational layer, the database can be highly adaptable and can grow to add new analyses or biological data.
-
-The application layer for the SuperPhy website is build using the Model-View-Controller (MVC) Perl CGI::Application framework (\url{http://www.cgi-app.org/}). The phylogenetic tree display and interaction is built on top of the Data Driven Documents (D3) JavaScript library (\url{http://d3js.org/}). Geospatial views are built using the Google Maps JavaScript API v3 (\url{https://developers.google.com/maps/documentation/javascript/}). Group comparisons are processed and displayed using the RStudio Shiny web application framework for R \cite{racine_rstudio:_2012}.
-
-The webserver application code base, database schema and public data are hosted on Github at \url{https://github.com/superphy/version-1}.
-
-\subsubsection{Access to Uploaded Data}
-Users can upload genomes and metadata and choose between three access levels to govern their use: `public' information is available to all users; `private' information is only available for the genome uploader and additional users they select; and `private until a specified date' data is released to `public' data after a specified date. Users may also designate other registered users for whom the data will be available. Private data is accessible only to designated users, but can be combined with public data for user-specific analyses. Users can create custom strain-groups that can be saved, and all results may be downloaded for offline analyses.
-
-<<<<<<< HEAD
-Uploaded data undergo a series of checks to ensure the quality of the data. Data are rejected if any of the following conditions are met: 1) Greater than 1000 contigs; 2) Genome size less than 3 Mbp or greater than 7.5 Mbp; 3) Invalid nucleotide characters (all IUPAC characters are valid); 4) The MD5 checksum of the concatenated contigs already exists in the database; 5) The SNP string for the pan-genome alignment is identical to another strain in the database; 6) The number of `core' \textit{E. coli} pan-genome regions in the genome is less than 300. These checks ensure uploaded genomes are characteristic of \textit{E. coli} and that they do not duplicate any previously uploaded genome. For example, uploading \textit{Salmonella enterica} or \textit{Shigella} spp. genomes will not pass the 300 core regions filter, and uploading the same genome data with different identifying information will fail the SNP-string check for pan-genome alignment.
-=======
-Uploaded data undergo a series of checks to ensure the quality of the data. Data are rejected if any of the following conditions are met: 1) Greater than 1000 contigs; 2) Genome size less than 3 Mbp or greater than 7.5 Mbp; 3) Invalid nucleotide characters (all IUPAC characters are valid); 4) The MD5 checksum of the concatenated contigs already exists in the database; 5) The number of `core' \textit{E. coli} pan-genome regions in the genome is less than 300. These checks ensure uploaded genomes are characteristic of \textit{E. coli} and that they do not duplicate any previously uploaded genome. For example, uploading \textit{Salmonella enterica} genomes will not pass the 300 core regions filter, and uploading the same genome data with different identifying information will fail the SNP-string check for pan-genome alignment.
->>>>>>> b38d031b
-
-\subsection{Acquisition of public \textit{Escherichia coli} genomes}
-SuperPhy will be continually and automatically updated with closed and draft genomes of \textit{Escherichia coli} from GenBank using the script \url{https://github.com/superphy/version-1/Sequences/ncbi_downloader.pl'}. All metadata present in the GenBank submissions are extracted automatically using the script \url{https://github.com/superphy/version-1/Sequences/genbank_to_genodo.pl }. For the initial bulk upload, a second phase of manual curation was carried out to ensure all available metadata was included, even if it was stored in a non-standard way during the initial submission. The complete list of 1641 public \textit{E. coli} genomes present in the SuperPhy database at the time of manuscript submission, along with all extracted metadata is available as Supplementary File 1 (\url{https://github.com/superphy/version-1/}). A summary of the metadata fields used in SuperPhy, as well as the percentage of the public genomes containing information for a particular metadata category is presented in Table \ref{tab:metadata}. 
-
-\subsection{Comparative Genomic Analyses}
-Our pan-genomic analyses tool, Panseq is used for the background comparative analyses \cite{laing_pan-genome_2010}. It iteratively adds new genomic sequences, and compares them to those already stored in the platform. This computational approach allows a continuous influx of new sequence data without large time or memory requirements. The differences between strains unconvered in this manner can be used to predict their phenotype. In this way, the complete pan-genome of all sequences in the database is determined. Annotations for these regions are determined by querying the GenBank NR protein database via BLASTx.
-
-Differences in the accessory genome and the single nucleotide variation in the core genome are obtained and used by SuperPhy in downstream applications including the construction of highly discriminatory and robust phylogenies and in the pre-computed data for biomarker identification between groups of genomes.
-
-\subsubsection{Tree Construction}
-<<<<<<< HEAD
-SuperPhy provdies a constantly updated maximum-liklihood phylogenetic tree that incorporates all genomes currently in the database, and can be used for strain selections. An initial phylogenetic tree for SuperPhy was constructed using conserved genomic regions from the 1641 \textit{E. coli} genomes obtained from GenBank. The conserved regions were aligned using Muscle \cite{edgar_muscle_2004,edgar_muscle_2004a} and input into FastTreeMP to build a maximum likelihood tree under the GTR substitution model \cite{price_fasttree_2010}.
-
-When new genomes are submitted to SuperPhy, they are incorporated into the existing phylogenetic tree, which becomes the tree used throughout the SuperPhy platform. This tree is generated using the following a two-tier approach. Initially the presence / absence of the previously computed pan-genome is used to localize a new genome to a clade on the phylogenetic tree of all organisms with a fast relaxed neighbor-joining approach using Clearcut v.1.0.9 \cite{sheneman_clearcut:_2006}. The genomes in this clade and its parent are used to build a maximum likelihood tree with FastTreeMP \cite{price_fasttree_2010}. Lastly, the ML tree of the clade is re-grafted into the same location at the parent-clade (see script \url{https://github.com/superphy/version-1/Phylogeny/add_to_tree.pl}). New genomes that cannot be localized to a single clade trigger a rebuild of the entire tree.
-=======
-The strain phylogenetic tree was constructed using conserved genomic regions in 1641 \textit{E. coli} genomes obtained from GenBank. Pangenome regions from the Panseq analysis found in 70 or more percent of the genomes were classified as being conserved. The conserved regions were aligned using Muscle \cite{edgar_muscle_2004,edgar_muscle_2004a} and input into FastTreeMP to build a minimum-evolution tree \cite{price_fasttree_2010}. New genomes submitted to SuperPhy trigger a rebuild of the entire tree. To achieve sufficient resolution in branch lengths to disambiguate strains, the double-precision version of FastTree was used.
->>>>>>> b38d031b
-
-\subsubsection{Virulence and Anti-microbial Resistance Markers}
-The presence / absence of virulence and AMR genes computed using Panseq. The non-redundant query set of AMR genes from the Comprehensive Antibiotic Resistance Database (CARD) \cite{mcarthur_comprehensive_2013} is used for \textit{in silico} AMR determinant screening. All AMR genes are organized and stored in the database according to their CARD-assigned Antibiotic Resistance Ontology annotation to aid in identifying the presence of different antimicrobial resistance mechanisms . The virulence gene database was constructed by obtaining all gene alleles of known virulence factors for \textit{E. coli} from the Virulence Factor Database \cite{chen_vfdb_2011}, supplemented with additional virulence factors from `\textit{Escherichia coli}: Pathotypes and Principles of Pathogenesis, 2nd Ed.' , and additional published literature \cite{donnenberg_escherichia_2013}. To avoid duplication of factors, all AMR and virulence factors were clustered based on similarity using BLASTclust with default settings; the longest allele was selected for each gene, except in cases where sequence similarity was less than 90\%, in which case multiple alleles were included \cite{altschul_gapped_1997}.
-
-In addition to providing the presence / absence of virulence and AMR factors, SuperPhy stores the sequence of the individual alleles for each genome, and constructs a phylogeny based on each single gene. This allows one to compare the relationships among genomes based on a single virulence or AMR attribute and to examine the sequence variation at the individual base level, as the multiple sequence alignment can also be displayed, as shown in Figure \ref{fig:msa}
-
-\subsubsection{Group Comparisons}
-The statistical identification of markers that differ between groups based on both single nucleotide polymorphisms and the presence / absence of genomic loci is implemented using a two stage approach: 1) The `approximate' vectorized Fisher’s Exact Test (FET) from the R corpora package is calculated (\url{http://cran.r-project.org/web/packages/corpora/index.html}), and the 100 most-significant results are then subject to the FET from the base R statistical package \cite{r_foundation_for_statistical_computing_r:_2005}. All single-nucleotide polymorphisms and genomic presence / absence data reside in the database, and require only the retrieval and P-value computation for the strains of interest for the real time analysis of genome markers.
-
-The R Shiny interface is used for group creation and all metadata fields are pre-populated for all strains in the database. This makes comparing, for example, all human and non-human strains of a given serotype as simple as selecting groups based on the auto-filled serotype and host metadata fields, and clicking the compare button. Additionally, custom groups of any genomes can be created and saved to the user-profile so they become available whenever the user is logged in. These custom groups can include private genomes available only to the logged-in user, in addition to any public genomes.
-
-\subsection{Stx Typing}
-Shiga-toxin (Stx) subtype assignment, when a strain possesses a copy of one or more of \textit{stx1} or \textit{stx2}, is calculated based on a phylogenetic tree generated from concatenated and aligned a and b subunits for each of Stx1 and Stx2. Clades specific to a Shiga-toxin subtype were identified based on the scheme presented by Scheutz et al. (2012) \cite{scheutz_multicenter_2012}. Membership in these pre-defined clades is used to identify the subtype of the toxin gene; those strains that fall outside of known sub-type clades are marked as unknown. Multiple sequence alignments of the Stx genes are stored in the database for user reference.
-
-\subsection{Geospatial Visualization}
-The geospatial visualizations provide an interactive map interface for selecting and and searching genomes and groups of genomes. SuperPhy leverages Google Maps along with the companion Javascript library, Google Maps API (V3).
-
-Genome location data is geocoded for latitude and longitude during the process of adding a new strain to the platform. To reduce the computational overhead in  rendering thousands of genome map markers, the marker clustering algorithm MarkerClusterPlus for Google Maps V3 \url{http://google-maps-utility-library-v3.googlecode.com/svn/trunk/markerclustererplus/docs/reference.html} was implemented. Locations within a distance of 60 pixels on the map are clustered into a single marker rendered at the geometric center of the cluster, and a count of the number of genomes is displayed. 
-
-All geospatial views are accompanied by a dynamic and sortable table of genome metadata that is by default sorted by country. Users also have the option of sorting by province, state and city. The table is dynamic and updates to display information of the genomes visible on the map. Locations for each \textit{E. coli} strain can be downloaded for offline manipulation.
-
-\subsection{Continuous Integration}
-The user community is able to provide constant feedback as the platform evolves in the form of feature requests and bug reports using the `Issues' section at \url{https://github.com/superphy/version-1/issues}.  This will ensure the platform evolves in a way that is most beneficial to those who use it.
-
-
-
-\section{Example Analyses}
-\subsection{Pan-genome}
-At the time of writing, 2324 publicly available \textit{E. coli} genomes from GenBank had been analyzed for incorporation into the SuperPhy platform  \cite{benson_genbank_2012}. \textit{E. coli} is ubiquitous, gram-negative bacterial species found in the intestines of healthy mammals, with only a small subset causing disease in humans or animals \cite{tenaillon_population_2010}. The population structure of \textit{E. coli} was initially described as being broadly distributed among four large and two smaller phylogenetic groups \cite{selander_methods_1986,goullet_comparative_1989}. Recent studies have found that the species has an open pan-genome, meaning that the addition of new genomes is likely to add additional genes to the pool \cite{medini_microbial_2005}. The pan-genome of \textit{E. coli} is highly variable, with around 80\% of an individual genome comprised of accessory genes and the remainder from the shared core-genome \cite{lukjancenko_comparison_2010}; a stable proportion of approximately 4000 genes are present in at least 50\% of the genomes \cite{gordienko_evolution_2013}.
-
-The pan-genome distribution of these 2324 \textit{E. coli} genomes as 1000bp genomic segments is presented in Figure \ref{fig:pan_genome_size}. As can be seen, the majority (29.7Mbp) of the 37.44 Mbp pan-genome is present in fewer than 100 genomes, with the core genome size (present in at least 2300 genomes) observed to be 1.86Mbp. Only 5.84Mbp of the pan-genome was found in greater than 100 genomes, but fewer than 2300 genomes. Of these 2324 genomes, only 1641 had metadata beyond the name of the strain. As such, the initial SuperPhy database contained only these 1641 genomes, to facilitate a metadata driven approach to genomic analysis.
-
-\subsection{Performing Analyses from Hazen et al. (2013)}
-Within the species \textit{E. coli}, there are a subset of strains that attach to human intestinal epithelial cells via an attaching and effacing mechanism, the requisite apparatus for which is encoded in a genomic island known as the locus of enterocyte effacement (LEE) \cite{croxen_recent_2013}.  This sub-group is known as the Attaching and Effacing \textit{E. coli} (AEEC), within which Hazen et al. (2013) examined the genomes of 114 strains, constructing a phylogeny, and comparing the distribution of known major virulence factors among the strains \cite{hazen_refining_2013}.
-
-To demonstrate how SuperPhy can be used to perform similar analyses, we undertook the following: 1) identification of all genomes that contained the \textit{eae} gene, which is found within the LEE genomic island, as well as identification of other genes found within the LEE,  the Shiga toxins, and effector proteins implicated in virulence not found within the LEE; 2) construction of a phylogeny that contained only genomes shown to possess the \textit{eae} gene from the previous search.
-
-\subsubsection{Virulence factor distribution}
-<<<<<<< HEAD
-The distribution of LEE and Stx genes was determined using the `VF and AMR'  section of the platform. The provided ontologies for `LEE-encoded TTSS effector', `Non-LEE encoded TTSS effectors', and `Toxin' were used to select all genes within each category. The distribution of these genes was determined for all 1641 public genomes, and the results presented in an interactive matrix of gene presence / absence, as well as allele copy number (Figure \ref{fig:vf_output}). Within the 1641 genomes examined (the totality of public genomes at the time of platform release), 528 possessed the \textit{eae} gene, and as can be seen strains of O157:H7 contained the largest number of the selected virulence factors, with serotype-specific patterns of VF presence / absence, in agreement with Hazen et al., (2013). Additionally, SuperPhy provides a table of the results for download, where subsequent offline manipulation is possible.
-=======
-The distribution of LEE and Stx genes was determined within the `VF and AMR'  section of the platform. The provided ontologies for `LEE-encoded TTSS effector', `Non-LEE encoded TTSS effectors', and `Toxin' were used to select all genes within each category. The distribution of these genes was determined for all 1641 public genomes, and the results presented in an interactive matrix of gene presence / absence, as well as allele copy number (Figure \ref{fig:vf_output}). Within the 1641 genomes examined, 528 possessed the \textit{eae} gene, and as can be seen strains of O157:H7 contained the largest number of the selected virulence factors, with serotype-specific patterns of VF presence / absence, in agreement with Hazen et al., (2013). Additionally, SuperPhy provides a table of the results for download, where subsequent offline manipulation is possible.
->>>>>>> b38d031b
-
-\subsubsection{Phylogenomics}
- The Hazen et al. (2013) study identified at least five distinct lineages of AEEC based on Blast-score ratio comparisons of the core-genomes of 114 strains. We mimicked this phylogeny in SuperPhy by filtering the pre-computed phylogenetic tree (which is based on the pan-genome) using `Serotype' metadata. All serotypes that were found to contain the \textit{eae} gene were selected, resulting in a phylogeny of 528 strains shown in Figure \ref{fig:aaec}. A comparison of this SuperPhy phylogeny to that of the Hazen et al. (2013) phylogeny showed that broadly the same clade and serotype branches were observed, with additional public strains enlarging the branches, but not changing their contents; O157/ O55:H7 EHEC1, non-O157 EHEC2, EPEC1 and EPEC2 genome clusters can all be observed. This is not surprising given that all genomes used in the Hazen et al. (2013) study were released to Genbank and therefore included in SuperPhy. As pointed out in the Hazen et al. 2013 paper, additional phylogenetic lineages may be uncovered as more strains are sequenced, and previously homogeneous metadata groups such as serotype may be broken up by the inclusion of new strains that are similar at the genomic level but different in metadata.
-
-\subsection{Analyses of Geographical and Phylogenetic Clusters}
-The `Group Browse' section of SuperPhy presents a synchronized tree and map within a single view that allows users to view geographical clusters in terms of their corresponding position of a phylogenetic tree, which provides an interactive and powerful visual tool for discerning relationships among genomes. As an example, all 89 strains of serotype O157:H7 from the United States that have no other location information were selected and viewed as a phylogeny in Figure \ref{fig:usa_o157}.  With only the 89 genomes visible, it can be seen that there are seven clades containing more than five strains. Additionally, each of these clusters has an interactive metadata summary that give a useful summary of the strains. This ability to quickly examine geographical strain clusters in a phylogenetic context is extremely useful in an outbreak situation, where determining whether all genomes from sick individuals originated from a single bacterial clone, or in routine surveillance of a location such as a meat-processing plant to determine whether bacterial isolates were that of a persistent strain. 
-
-Conversely, within SuperPhy one can also select a phylogenetic clade and have the geographical locations of all strains shown, as well as a metadata summary for just the selected clade. As an example, a clade of 85 genomes containing mostly serotype O104:H4 strains was selected (Figure \ref{fig:o104_clade}). Those isolated from an outbreak in Germany from 2011 form a distinct cluster within this group \cite{mellmann_prospective_2011}, apart from others associated with animal hosts and Crohn's disease. The strain metadata summary table also gives a useful overview, where the serotype, date of isolation, carriage of the \textit{stx2} gene, and the incidence of hemolytic-uremic syndrome easily separate the O104:H4 outbreak strains from those not involved in the outbreak. The ability to break apart a cluster of strains that are related at the genome level into geographical and metadata categories has use in source tracking of strains, and in determining the geographical dissemination of bacterial clones over time.
-
-\section{Conclusions and Future Directions}
-Predictive genomics and platforms that easily facilitate it are poised to become the translation layer between the vast amounts of sequence data and biological knowledge in a specific domain that is needed to test hypotheses. SuperPhy allows users to easily make these genotype / phenotype correlations, and platforms like it will become increasingly important in transforming raw genome data into useful knowledge. 
-
-Current work involves the addition of previously published \textit{in silico} serotyping for genomes added to SuperPhy and the expansion of the platform to include the additional bacterial pathogens \textit{Salmonella enterica} and \textit{Campylobacter jejunii}. Lastly, a representational state transfer (REST) application programming interface (API) is being designed to allow programmatic interaction with the SuperPhy platform, which will help ensure that SuperPhy does not become a data silo but can instead contribute to a dynamic and growing web of biological knowledge.
- 
-
-
-%%%%%%%%%%%%%%%%%%%%%%%%%%%%%%%%%%%%%%%%%%%%%%
-%%                                          %%
-%% Backmatter begins here                   %%
-%%                                          %%
-%%%%%%%%%%%%%%%%%%%%%%%%%%%%%%%%%%%%%%%%%%%%%%
-
-\begin{backmatter}
-
-\section*{Competing interests}
-  The authors declare that they have no competing interests.
-
-\section*{Author's contributions}
-Designed the project: VPJG, CRL, MDW
-
-Coded the platform: MDW, AM, JM, CRL, PK
-
-Wrote the manuscript: MDW, CRL, AM, VPJG
-
-Contributed ideas; read, edited, and approved the manuscript: MDW, CRL, AM, PK, ENT, VPJG
-
-\section*{Acknowledgements}
-Thanks to Omar Zabaneh, Peter Shen, Michael Benediktson, and Waqar Gill for contributing to early versions of this project.  This work is funded in part by the Public Health Agency of Canada and a grant from the Genomics Research and Development Initiative.
-%%%%%%%%%%%%%%%%%%%%%%%%%%%%%%%%%%%%%%%%%%%%%%%%%%%%%%%%%%%%%
-%%                  The Bibliography                       %%
-%%                                                         %%
-%%  Bmc_mathpys.bst  will be used to                       %%
-%%  create a .BBL file for submission.                     %%
-%%  After submission of the .TEX file,                     %%
-%%  you will be prompted to submit your .BBL file.         %%
-%%                                                         %%
-%%                                                         %%
-%%  Note that the displayed Bibliography will not          %%
-%%  necessarily be rendered by Latex exactly as specified  %%
-%%  in the online Instructions for Authors.                %%
-%%                                                         %%
-%%%%%%%%%%%%%%%%%%%%%%%%%%%%%%%%%%%%%%%%%%%%%%%%%%%%%%%%%%%%%
-
-% if your bibliography is in bibtex format, use those commands:
-\bibliographystyle{bmc-mathphys} % Style BST file
-\bibliography{superphy_bmc_article}      % Bibliography file (usually '*.bib' )
-
-% or include bibliography directly:
-% \begin{thebibliography}
-% \bibitem{b1}
-% \end{thebibliography}
-
-%%%%%%%%%%%%%%%%%%%%%%%%%%%%%%%%%%%
-%%                               %%
-%% Figures                       %%
-%%                               %%
-%% NB: this is for captions and  %%
-%% Titles. All graphics must be  %%
-%% submitted separately and NOT  %%
-%% included in the Tex document  %%
-%%                               %%
-%%%%%%%%%%%%%%%%%%%%%%%%%%%%%%%%%%%
-
-%%
-%% Do not use \listoffigures as most will included as separate files
-\section*{Figures}
-\begin{landscape}
-\begin{figure}[h!]
-    \includegraphics[width=0.7\columnwidth]{images/msa.png}
-    \caption{A screen capture showing the phylogeny and accompanying multiple sequence alignment (MSA) for the gene \textit{tetD}, for all genomes in the SuperPhy database that contain a copy of the gene. Both the tree and the MSA are interactive.}
-    \label{fig:msa}
-\end{figure}
-\end{landscape}
-
-\newpage
-\begin{figure}[h!]
-   \includegraphics[width=1\columnwidth]{images/metadata_tree.png}
-     \caption{A screen capture showing tree-based selection from an interactive phylogeny that can be manipulated to expand / contract clades, and from which clade and individual genome selections can be made. Metadata is shown appended to each leaf node of the tree, and branches containing more than one genome have the metadata for the entire branch summarized as an interactive bar-chart. Each colored bar represents a metadata category, which is summarized in table form when highlighted; here the red bar representing Isolation Host is shown with a frequency table of hosts. Metadata represented as bars are as follows: Green:Serotype, Red:Isolation Host, Blue:Isolation Source, Purple:Symptoms / Disease, Orange:Stx1-subtype, Teal:Stx2-subtype}
-   \label{fig:tree_metadata}
-\end{figure}
-
-\newpage
-\begin{landscape}
-\begin{figure}[h!]
-  \includegraphics[width=0.95\columnwidth]{images/uk-map.png}
-  \label{fig:map_search}
-  \caption{A screen capture showing map-based selection provided through a Google Maps interface.  The search term `United Kingdom' has been used to focus the map on the respective world region, and a table providing the metadata for strains visible in the map is displayed; here the United Kingdom and geographically close regions such as Denmark and Central Europe are visible. This table is automatically updated as the map view changes, and can be used to select and filter the displayed genomes.}
-\end{figure}
-\end{landscape}
-
-
-\newpage
-\begin{figure}[h!]
-  \includegraphics[width=1\columnwidth]{images/vf_output.png}
-  \caption{A screen capture showing the matrix representation of all genomes that contain genes within the ontology categories `LEE-encoded TTSS effectors', `Non-LEE encoded TTSS effectors' and `Shiga-toxins', sorted by frequency of presence within a genome. The matrix contains more data than can be displayed in a single image, but it is interactive and scrollable, allowing the full matrix to be explored by the user. The metadata categories `Serotype' and `Isolation Host' have been activated and can be seen as appended to the strain name in the row names of the matrix. The white squares indicate genomes lacking a gene, and numbered grey or black squares indicate the presence of a gene, with the number in the square indicating the number of copies of that gene in the genome.}
-  \label{fig:vf_output}
-\end{figure}
-
-
-\newpage
-\begin{figure}[h!]
-  \includegraphics[width=1\columnwidth]{images/panGenomeSize.pdf}
-  \caption{The pan-genome distribution of 2324 \textit{E. coli} genomes as 1000bp genomic segments. The majority (29.7Mbp) of the 37.44 Mbp pan-genome is present in fewer than 100 genomes, with the core genome size (present in at least 2300 genomes) observed to be 1.86Mbp. Only 5.84Mbp of the pan-genome was found in greater than 100 genomes, but fewer than 2300 genomes. Of these 2324 genomes, only 1641 had metadata beyond the name of the strain. }
-  \label{fig:pan_genome_size}
-\end{figure}
-
-\newpage
-\begin{figure}[h!]
-  \includegraphics[width=1\columnwidth]{images/aaec.png}
-    \caption{A screen capture showing the phylogenetic distribution of 528 attaching and effacing \textit{E. coli}. The O55 / O157 EHEC1 group comprises multiple branches near the root of the tree, with other pathovar and serotype specific branches closer to the leaf nodes of the tree. EHEC1, EHEC2, EPEC1, EPEC2, and uAEEC groups are labelled. The metadata composition of each clade is shown at each node via coloured bar-charts, with the following representation: Green:Serotype, Red:Isolation Host.}
-  \label{fig:aaec}
-\end{figure}
-
-\newpage
-\begin{landscape}
-\begin{figure}[h!]
-  \includegraphics[width=1\columnwidth]{images/usa_o157.png}
-    \caption{A screen capture showing the phylogenetic distribution and metadata of 89 genomes from the United States with no location data other than country name.  Seven clades with more than five strains can be observed in the phylogenetic tree, and the metadata indicates human, animal and environmental sources for the strains. The metadata composition of each clade is shown at each node via coloured bar-charts, with the following representation: Green:Serotype, Red:Isolation Host.}
-  \label{fig:usa_o157}
-\end{figure}
-
-
-\newpage
-\begin{figure}[h!]
-  \includegraphics[width=1\columnwidth]{images/o104_clade.png}
-    \caption{A screen capture showing a phylogenetic clade containing 85 genomes, most of which belong to serotype O104:H4. The geographical location (if known), as well as a table summary of the metadata are displayed, where strain from the 2011 outbreak can clearly be identified by date of isolation, but also the carriage of the \textit{stx2} gene which was a novel virulence factor in O104:H4 genomes of the outbreak, and the incidence of hemolytic-uremic syndrome, which the serotype was not known for causing prior to the outbreak. Metadata represented as bars are as follows: Green:Serotype, Red:Isolation Host, Blue:Isolation Source, Purple:Symptoms / Disease, Teal:Stx2-subtype}
-  \label{fig:o104_clade}
-\end{figure}
-\end{landscape}
-
-%%%%%%%%%%%%%%%%%%%%%%%%%%%%%%%%%%%
-%%                               %%
-%% Tables                        %%
-%%                               %%
-%%%%%%%%%%%%%%%%%%%%%%%%%%%%%%%%%%%
-
-%% Use of \listoftables is discouraged.
-%%
-\newpage
-\section*{Tables}
-\begin{table}[h!]
-\caption{The percentage of genomes that contain metadata for each of the metadata fields in the initial public data set of 1641 \textit{E. coli} in the SuperPhy database.}
-\label{tab:metadata}
-      \begin{tabular}{lc}
-        \hline
-        Metadata field & Percentage\\ \hline
-        Location & 60\\
-        Host & 50\\
-        Date of Isolation & 44\\
-        Source & 35\\
-        Serotype & 30\\
-        Stx2 subtype & 17\\
-        Stx1 subtype & 13\\
-        Disease syndrome & 3\\ 
-      \end{tabular}
-\end{table}
-
-%%%%%%%%%%%%%%%%%%%%%%%%%%%%%%%%%%%
-%%                               %%
-%% Additional Files              %%
-%%                               %%
-%%%%%%%%%%%%%%%%%%%%%%%%%%%%%%%%%%%
-
-% \section*{Additional Files}
-%   \subsection*{Additional file 1 --- Sample additional file title}
-%     Additional file descriptions text (including details of how to
-%     view the file, if it is in a non-standard format or the file extension).  This might
-%     refer to a multi-page table or a figure.
-
-%   \subsection*{Additional file 2 --- Sample additional file title}
-%     Additional file descriptions text.
-
-
-\end{backmatter}
-\end{document}
+%% BioMed_Central_Tex_Template_v1.06
+%%                                      %
+%  bmc_article.tex            ver: 1.06 %
+%                                       %
+
+%%IMPORTANT: do not delete the first line of this template
+%%It must be present to enable the BMC Submission system to
+%%recognise this template!!
+
+%%%%%%%%%%%%%%%%%%%%%%%%%%%%%%%%%%%%%%%%%
+%%                                     %%
+%%  LaTeX template for BioMed Central  %%
+%%     journal article submissions     %%
+%%                                     %%
+%%          <8 June 2012>              %%
+%%                                     %%
+%%                                     %%
+%%%%%%%%%%%%%%%%%%%%%%%%%%%%%%%%%%%%%%%%%
+
+
+%%%%%%%%%%%%%%%%%%%%%%%%%%%%%%%%%%%%%%%%%%%%%%%%%%%%%%%%%%%%%%%%%%%%%
+%%                                                                 %%
+%% For instructions on how to fill out this Tex template           %%
+%% document please refer to Readme.html and the instructions for   %%
+%% authors page on the biomed central website                      %%
+%% http://www.biomedcentral.com/info/authors/                      %%
+%%                                                                 %%
+%% Please do not use \input{...} to include other tex files.       %%
+%% Submit your LaTeX manuscript as one .tex document.              %%
+%%                                                                 %%
+%% All additional figures and files should be attached             %%
+%% separately and not embedded in the \TeX\ document itself.       %%
+%%                                                                 %%
+%% BioMed Central currently use the MikTex distribution of         %%
+%% TeX for Windows) of TeX and LaTeX.  This is available from      %%
+%% http://www.miktex.org                                           %%
+%%                                                                 %%
+%%%%%%%%%%%%%%%%%%%%%%%%%%%%%%%%%%%%%%%%%%%%%%%%%%%%%%%%%%%%%%%%%%%%%
+
+%%% additional documentclass options:
+% \documentclass[doublespacing]
+% [linenumbers]   - put the line numbers on margins
+
+%%% loading packages, author definitions
+
+%\documentclass[twocolumn]{bmcart}% uncomment this for twocolumn layout and comment line below
+\documentclass[doublespacing, linenumbers]{bmcart}
+
+
+
+%%% Load packages
+%\usepackage{amsthm,amsmath}
+%\RequirePackage{natbib}
+\RequirePackage{hyperref}
+\usepackage[utf8]{inputenc} %unicode support
+\usepackage{lscape}
+\usepackage{graphicx}
+\usepackage{pdflscape}
+%\usepackage[applemac]{inputenc} %applemac support if unicode package fails
+%\usepackage[latin1]{inputenc} %UNIX support if unicode package fails
+
+
+%%%%%%%%%%%%%%%%%%%%%%%%%%%%%%%%%%%%%%%%%%%%%%%%%
+%%                                             %%
+%%  If you wish to display your graphics for   %%
+%%  your own use using includegraphic or       %%
+%%  includegraphics, then comment out the      %%
+%%  following two lines of code.               %%
+%%  NB: These line *must* be included when     %%
+%%  submitting to BMC.                         %%
+%%  All figure files must be submitted as      %%
+%%  separate graphics through the BMC          %%
+%%  submission process, not included in the    %%
+%%  submitted article.                         %%
+%%                                             %%
+%%%%%%%%%%%%%%%%%%%%%%%%%%%%%%%%%%%%%%%%%%%%%%%%%
+
+
+% \def\includegraphic{}
+% \def\includegraphics{}
+
+
+
+%%% Put your definitions there:
+\startlocaldefs
+\endlocaldefs
+
+
+%%% Begin ...
+\begin{document}
+
+%%% Start of article front matter
+\begin{frontmatter}
+
+\begin{fmbox}
+\dochead{Research}
+
+%%%%%%%%%%%%%%%%%%%%%%%%%%%%%%%%%%%%%%%%%%%%%%
+%%                                          %%
+%% Enter the title of your article here     %%
+%%                                          %%
+%%%%%%%%%%%%%%%%%%%%%%%%%%%%%%%%%%%%%%%%%%%%%%
+
+\title{SuperPhy: Predictive genomics for priority food-borne pathogens}
+
+%%%%%%%%%%%%%%%%%%%%%%%%%%%%%%%%%%%%%%%%%%%%%%
+%%                                          %%
+%% Enter the authors here                   %%
+%%                                          %%
+%% Specify information, if available,       %%
+%% in the form:                             %%
+%%   <key>={<id1>,<id2>}                    %%
+%%   <key>=                                 %%
+%% Comment or delete the keys which are     %%
+%% not used. Repeat \author command as much %%
+%% as required.                             %%
+%%                                          %%
+%%%%%%%%%%%%%%%%%%%%%%%%%%%%%%%%%%%%%%%%%%%%%%
+
+\author[
+   addressref={aff1},                   % id's of addresses, e.g. {aff1,aff2}                      % id of corresponding address, if any
+   noteref={n1},                        % id's of article notes, if any
+   email={matthew.whiteside@phac-aspc.gc.ca}   % email address
+]{\inits{MD}\fnm{Matthew D} \snm{Whiteside}}
+\author[
+   addressref={aff1},
+   email={chad.r.laing@phac-aspc.gc.ca},
+   noteref={n1}
+]{\inits{CR}\fnm{Chad R} \snm{Laing}}
+\author[
+  addressref={aff1},
+  email={akiff.manji@phac-aspc.gc.ca}
+]{\inits{A}\fnm{Akiff} \snm{Manji}}
+\author[
+  addressref={aff1},
+  email={peter.kruczkiewicz@phac-aspc.gc.ca}
+]{\inits{P}\fnm{Peter} \snm{Kruczkiewicz}}
+\author[
+  addressref={aff1},
+  email={eduardo.taboada@phac-aspc.gc.ca}
+]{\inits{EN}\fnm{Eduardo N} \snm{Taboada}}
+\author[
+  addressref={aff1},
+  email={vic.gannon@phac-aspc.gc.ca},
+  corref={aff1}, 
+]{\inits{VPJ}\fnm{Victor PJ} \snm{Gannon}}
+
+
+%%%%%%%%%%%%%%%%%%%%%%%%%%%%%%%%%%%%%%%%%%%%%%
+%%                                          %%
+%% Enter the authors' addresses here        %%
+%%                                          %%
+%% Repeat \address commands as much as      %%
+%% required.                                %%
+%%                                          %%
+%%%%%%%%%%%%%%%%%%%%%%%%%%%%%%%%%%%%%%%%%%%%%%
+
+\address[id=aff1]{%                           % unique id
+  \orgname{Laboratory for Foodborne Zoonoses, Public Health Agency of Canada}, % university, etc
+  \street{Twp Rd 9-1},                     %
+  \postcode{T1J 3Z4}                                % post or zip code
+  \city{Lethbridge},                              % city
+  \cny{Canada}                                    % country
+}
+
+%%%%%%%%%%%%%%%%%%%%%%%%%%%%%%%%%%%%%%%%%%%%%%
+%%                                          %%
+%% Enter short notes here                   %%
+%%                                          %%
+%% Short notes will be after addresses      %%
+%% on first page.                           %%
+%%                                          %%
+%%%%%%%%%%%%%%%%%%%%%%%%%%%%%%%%%%%%%%%%%%%%%%
+
+\begin{artnotes}
+%\note{Sample of title note}     % note to the article
+\note[id=n1]{Equal contributor} % note, connected to author
+\end{artnotes}
+
+\end{fmbox}% comment this for two column layout
+
+%%%%%%%%%%%%%%%%%%%%%%%%%%%%%%%%%%%%%%%%%%%%%%
+%%                                          %%
+%% The Abstract begins here                 %%
+%%                                          %%
+%% Please refer to the Instructions for     %%
+%% authors on http://www.biomedcentral.com  %%
+%% and include the section headings         %%
+%% accordingly for your article type.       %%
+%%                                          %%
+%%%%%%%%%%%%%%%%%%%%%%%%%%%%%%%%%%%%%%%%%%%%%%
+
+\begin{abstractbox}
+
+\begin{abstract} % abstract
+% \parttitle{First part title} %if any
+% \parttitle{Second part title} %if any
+
+Predictive genomics involves the translation of raw genome sequence data into an assessment of the phenotypes exhibited by the organism. For bacterial pathogens, these phenotypes can range from survivability in hostile environmental conditions, to whether an organism can cause severe human disease. Significant progress has been made in the development of generic tools for genomic analyses that are broadly applicable to all microorganisms; however, a fundamental missing component is the ability to analyze genomic data in the context of organism-specific knowledge, which has been accumulated from decades of research and can provide a meaningful interpretation for the data. 
+
+In this study, we present SuperPhy, an online predictive genomics platform \url{http://lfz.corefacility.ca/superphy/} for \textit{Escherichia coli}. The platform integrates the analyses tools and genome sequence data for publicly available \textit{E. coli} genomes and facilitates the upload of new genome sequences from users under public or private settings. SuperPhy provides real-time analyses of thousands of genome sequences with results that are understandable and useful to a wide community, including those in the fields of clinical medicine, epidemiology, ecology, and evolution. SuperPhy includes identification of: 1) virulence and antimicrobial resistance determinants 2) epidemiological associations between specific genotypes, biomarkers, geospatial distribution, host, source, and other metadata 3) statistically significant genome markers (presence / absence of specific genomic regions, and single-nucleotide polymorphisms) based on phylogenetic clade, and 4) \textit{in silico} Shiga-toxin subtyping. 
+
+SuperPhy allows researchers to quickly analyze and compare new genomes with other publicly available sequenced \textit{E. coli} strains. Predictive genomics provides an essential link between the vast amounts of genome information currently being generated and biological knowledge in an organism-specific context. 
+
+\end{abstract}
+
+%%%%%%%%%%%%%%%%%%%%%%%%%%%%%%%%%%%%%%%%%%%%%%
+%%                                          %%
+%% The keywords begin here                  %%
+%%                                          %%
+%% Put each keyword in separate \kwd{}.     %%
+%%                                          %%
+%%%%%%%%%%%%%%%%%%%%%%%%%%%%%%%%%%%%%%%%%%%%%%
+
+\begin{keyword}
+\kwd{genomics}
+\kwd{bioinformatics}
+\kwd{epidemiology}
+\end{keyword}
+
+% MSC classifications codes, if any
+%\begin{keyword}[class=AMS]
+%\kwd[Primary ]{}
+%\kwd{}
+%\kwd[; secondary ]{}
+%\end{keyword}
+
+\end{abstractbox}
+%
+%\end{fmbox}% uncomment this for twcolumn layout
+\end{frontmatter}
+
+%%%%%%%%%%%%%%%%%%%%%%%%%%%%%%%%%%%%%%%%%%%%%%
+%%                                          %%
+%% The Main Body begins here                %%
+%%                                          %%
+%% Please refer to the instructions for     %%
+%% authors on:                              %%
+%% http://www.biomedcentral.com/info/authors%%
+%% and include the section headings         %%
+%% accordingly for your article type.       %%
+%%                                          %%
+%% See the Results and Discussion section   %%
+%% for details on how to create sub-sections%%
+%%                                          %%
+%% use \cite{...} to cite references        %%
+%%  \cite{koon} and                         %%
+%%  \cite{oreg,khar,zvai,xjon,schn,pond}    %%
+%%  \nocite{smith,marg,hunn,advi,koha,mouse}%%
+%%                                          %%
+%%%%%%%%%%%%%%%%%%%%%%%%%%%%%%%%%%%%%%%%%%%%%%
+
+%%%%%%%%%%%%%%%%%%%%%%%%% start of article main body
+% <put your article body there>
+
+%%%%%%%%%%%%%%%%
+%% Background %%
+%%
+\section*{Introduction}
+Whole-genome sequencing (WGS) of bacterial isolates generates the complete DNA sequence of each organism. WGS provides the greatest possible resolution of any typing method, the sequence is easily transferable, and an analysis of its contents can reveal important phenotypic insights such as the presence of virulence factors or anti-microbial resistance determinants. Current benchtop platforms such as the Illumina MiSeq and the newly developed USB-sized Oxford Nanopore sequencer have made it possible for real-time WGS can be performed in the laboratory as well as on the front-line, as was recently seen in the 2014 Ebola outbreak, and in managing a hospital outbreak of \textit{Salmonella} \cite{jones_technology:_2015,gilchrist_whole-genome_2015,birmingham_how_2015,quick_rapid_2015}.
+
+WGS can be used in real-time, without the cost in time and supplies of wet-lab methods, in identifying the source of foodborne outbreaks \cite{graham_real-time_2014}, surveillance \cite{zankari_genotyping_2013,cody_real-time_2013},  epidemiological investigations \cite{cody_real-time_2013}, industry \cite{andreevskaya_genome_2015,mazzaglia_pseudomonas_2012}, population studies \cite{nasser_evolutionary_2014,kopac_genomic_2014}, routine typing \cite{zhang_salmonella_2015}, regulation \cite{halachev_genomic_2014}, policy formation , providing point-of-care insight for clinicians \cite{grad_epidemiologic_2014,jr_next-generation_2012}, informing veterinary practice \cite{biek_whole_2012}, and helping inform public-health decisions \cite{lemke_stakeholder_2015}.
+
+  WGS is now the \textit{de facto} standard for bacterial strain analyses and the global community is coming together to help store and best utilize this rapid influx of information under the Global Microbial Identifier network \url{(http://www.globalmicrobialidentifier.org/}. This international effort currently involves 32 countries, many of which have their own national or regional programs to best utilize WGS data in public health, epidemiological and research contexts, such as the GenomeTrakR initiative of the Food and Drug Administration in the United States of America \url{http://www.fda.gov/Food/FoodScienceResearch/WholeGenomeSequencingProgramWGS/}, the Integrated Rapid Infectious Disease Analysis (IRIDA) platform in Canada \url{http://www.irida.ca/}, and the Patho-NGen-Trace project within the European Union  \url{http://patho-ngen-trace.eu/project/}.
+
+Recently, some platforms have emerged that attempt to provide additional context in addition to the raw WGS data. For instance PATRIC provides pre-computed analyses for public genomes, including annotation, protein families, antibiotic resistance identification and comparative pathway analysis \cite{wattam_patric_2013}.   MicroScope provides an expert-guided annotation pipeline, as well as comparative analyses based on shared gene content
+\cite{vallenet_microscope--integrated_2012}. The Integrated Microbial Genomes (IMG) project is also a combined genome annotation and analysis platform, that additionally allows for genomic data submissions by the user \cite{markowitz_img_2013}. BIGSdb allows local comparisons among genomes using a multi-locus sequence typing approach, and allows phenotypic data to be stored along with the genomic information \cite{jolley_bigsdb:_2010}. The Harvest suite of tools allows for fast core-genome alignments and interactive visualizations for thousands of genomes \cite{treangen_rapid_2014}. Other platforms focus on  a specific organism, such as Sybil, a platform for the comparative analyses of \textit{Streptococcus pneumoniae} based on BLASTP searches \cite{riley_using_2012}. 
+
+The large initiatives that generate and collect the tens- and hundreds-of thousands of WGS, and the platforms that host and analyze the public data provide an enormous benefit. Even though WGS and basic comparative analyses is commonplace, meaningful interpretation of the raw data in a phenotypic context, also known as predictive genomics, lags considerably behind \cite{fricke_bacterial_2014}. Microbiologists often have organism-specific knowledge that can meaningfully inform the WGS data, but which is not being incorporated.  The ability to interactively explore species-specific data that contains organism-specific knowledge from experts in the field is of tremendous value. A recent study on outbreak investigations using WGS also listed a main obstacle of routine adoption as `a paucity of user-friendly and clinically focused bioinformatics platforms'  \cite{sherry_outbreak_2013}. While some components necessary for phenotypic prediction based on WGS data have been developed, there is currently no single integrated platform built to provide predictive genomic analyses for organism-specific end-users.
+
+Here we present SuperPhy, a predictive genomics platform that brings organism-specific knowledge to comparative genomic analyses. SuperPhy incorporates discoveries from the decades of research on the pathogenesis and epidemiology of \textit{E. coli}, as well as the tremendous amount of genotypic and phenotypic data that have previously been generated. This knowledge is used within SuperPhy to discover relationships among and about sub-groups. It allows non-bioinformaticians such as epidemiologists to quickly analyze new data against the background of other sequenced \textit{E. coli}, facilitating novel insights.
+
+We have previously developed Panseq, software that performs comparative genomics in a  pan-genome context,  identifying differences in the accessory genome and single nucleotide variations within the core genome\cite{laing_pan-genome_2010}. SuperPhy utilizes this pan-genomic output to identify: 1) virulence and antimicrobial resistance determinants 2) epidemiological associations between specific genotypes, biomarkers, geospatial distribution, host, source, and other metadata in an interactive and explorable setting; 3) statistically significant clade-specific genome markers (presence / absence of specific genomic regions, and single-nucleotide polymorphisms) for bacterial populations; 4) \textit{in silico} Shiga-toxin subtyping for genomes that possess either of the Stx genes.
+
+SuperPhy allows the submission of genomes in a private or public context and is continually updated with the influx of public \textit{E. coli} data from GenBank, allowing researchers to quickly analyze and compare new genomes with other publicly available sequenced \textit{E. coli} strains. Predictive genomics provides an essential link between the vast genome information currently being generated and biological knowledge in an organism-specific context. 
+
+\section{Platform Features}
+\subsection{Navigation and Overview}
+The layout of the SuperPhy website provides universal and quick access to the major components of the platform: `Group Analyses' provides an interactive environment for comparing groups of strains based on metadata types or user-created strain-groupings, and determining statistically significant biomarkers (both the presence / absence of genomic regions and SNPs) for these groups; `VF and AMR' provides an ontology of both virulence genes and AMR determinants, and the ability to select groups of genomes and factors based on the provided ontologies. Output includes a summary of the presence / absence of selected VF and AMR factors among the strains of interest; `Group Browse' provides an interface to examine groups of strains, and their distribution in both a geospatial and phylogenetic context simultaneously; `My Data' provides an interface for uploading and modifying user-submitted genomes that are available only to the user; `Home' provides a landing page and an overview of the features of the site.  Additionally, and in-depth examination and report of an individual strain, including all known metadata, Shiga-toxin subtype (if applicable), phylogenetic and geospatial information, and a summary of virulence factor and anti-microbial resistance determinants can be accessed by selecting `detailed information' from any genome in the platform.
+
+\subsection{Strain Selection}
+SuperPhy provides three methods of selecting \textit{E. coli} genomes that are consistent across the site: list-, tree-, and map-based selections. The platform is based heavily on metadata, and as such provides a unified metadata control panel that controls the display of metadata fields and their associated values for each genome across each of the three views. The metadata control panel also allows filtering and selecting genomes that match given metadata criteria.
+
+ 1) List-based selection provides a table-based interface to the genomes and their metadata, with private and public genome sets afforded their own sections.
+
+ 2) Tree-based selection provides an interactive  phylogeny that can be manipulated to expand / contract clades, and from which clade and individual genome selection can be made. Metadata is appended to each leaf node of the tree, and branches containing more than one genome have the metadata for the entire branch summarized as an interactive bar-chart that displays the frequency of values within selected metadata categories. This summary is an excellent way to visually discern clade differences, and allows an effective representation of thousands of genomes in tree form that would otherwise be intractable. An example of the phylogenetic tree with metadata clusters is shown in Figure \ref{fig:tree_metadata}.
+
+ 3) Map-based selection provides a Google Maps interface to geopatial genome selection, along with a table-view of the metadata for the genomes in the map. Just as in the list-based view, the displayed metadata fields for each genome can be changed, and used to filter the displayed genomes. As an example, we show the map when a user searches for `United Kingdom' in Figure \ref{fig:map_search}.
+
+\subsection{Website Usage Tutorials}
+Every page of the SuperPhy platform included a guided tutorial  introduction using the IntroJS plugin (\url{https://usablica.github.io/intro.js/}). This tutorial provides a walk-through of all the major features and how to use them.
+
+\section{Implementation}
+\subsection{Webserver Application and Database}
+
+Genome data and analyses are administered using a PostgreSQL 9.3 database with a schema adapted from the Generic Model Organism Database (GMOD) Chado schema \cite{mungall_chado_2007}. The Chado relational database schema uses a flexible, ontology-centric approach to organizing biological entities, relationships, properties and analyses. Entries in generic tables are assigned types using a mutable, controlled vocabulary. By not defining entity types directly into the relational layer, the database can be highly adaptable and can grow to add new analyses or biological data.
+
+The application layer for the SuperPhy website is build using the Model-View-Controller (MVC) Perl CGI::Application framework (\url{http://www.cgi-app.org/}). The phylogenetic tree display and interaction is built on top of the Data Driven Documents (D3) JavaScript library (\url{http://d3js.org/}). Geospatial views are built using the Google Maps JavaScript API v3 (\url{https://developers.google.com/maps/documentation/javascript/}). Group comparisons are processed and displayed using the RStudio Shiny web application framework for R \cite{racine_rstudio:_2012}.
+
+The webserver application code base, database schema and public data are hosted on Github at \url{https://github.com/superphy/version-1}.
+
+\subsubsection{Access to Uploaded Data}
+Users can upload genomes and metadata and choose between three access levels to govern their use: `public' information is available to all users; `private' information is only available for the genome uploader and additional users they select; and `private until a specified date' data is released to `public' data after a specified date. Users may also designate other registered users for whom the data will be available. Private data is accessible only to designated users, but can be combined with public data for user-specific analyses. Users can create custom strain-groups that can be saved, and all results may be downloaded for offline analyses.
+
+Uploaded data undergo a series of checks to ensure the quality of the data. Data are rejected if any of the following conditions are met: 1) Greater than 1000 contigs; 2) Genome size less than 3 Mbp or greater than 7.5 Mbp; 3) Invalid nucleotide characters (all IUPAC characters are valid); 4) The MD5 checksum of the concatenated contigs already exists in the database; 5) The SNP string for the pan-genome alignment is identical to another strain in the database; 6) The number of `core' \textit{E. coli} pan-genome regions in the genome is less than 300. These checks ensure uploaded genomes are characteristic of \textit{E. coli} and that they do not duplicate any previously uploaded genome. For example, uploading \textit{Salmonella enterica} or \textit{Shigella} spp. genomes will not pass the 300 core regions filter, and uploading the same genome data with different identifying information will fail the SNP-string check for pan-genome alignment.
+
+\subsection{Acquisition of public \textit{Escherichia coli} genomes}
+SuperPhy will be continually and automatically updated with closed and draft genomes of \textit{Escherichia coli} from GenBank using the script \url{https://github.com/superphy/version-1/Sequences/ncbi_downloader.pl'}. All metadata present in the GenBank submissions are extracted automatically using the script \url{https://github.com/superphy/version-1/Sequences/genbank_to_genodo.pl }. For the initial bulk upload, a second phase of manual curation was carried out to ensure all available metadata was included, even if it was stored in a non-standard way during the initial submission. The complete list of 1641 public \textit{E. coli} genomes present in the SuperPhy database at the time of manuscript submission, along with all extracted metadata is available as Supplementary File 1 (\url{https://github.com/superphy/version-1/}). A summary of the metadata fields used in SuperPhy, as well as the percentage of the public genomes containing information for a particular metadata category is presented in Table \ref{tab:metadata}. 
+
+\subsection{Comparative Genomic Analyses}
+Our pan-genomic analyses tool, Panseq is used for the background comparative analyses \cite{laing_pan-genome_2010}. It iteratively adds new genomic sequences, and compares them to those already stored in the platform. This computational approach allows a continuous influx of new sequence data without large time or memory requirements. The differences between strains unconvered in this manner can be used to predict their phenotype. In this way, the complete pan-genome of all sequences in the database is determined. Annotations for these regions are determined by querying the GenBank NR protein database via BLASTx.
+
+Differences in the accessory genome and the single nucleotide variation in the core genome are obtained and used by SuperPhy in downstream applications including the construction of highly discriminatory and robust phylogenies and in the pre-computed data for biomarker identification between groups of genomes.
+
+\subsubsection{Tree Construction}
+SuperPhy provdies a constantly updated maximum-liklihood phylogenetic tree that incorporates all genomes currently in the database, and can be used for strain selections. An initial phylogenetic tree for SuperPhy was constructed using conserved genomic regions from the 1641 \textit{E. coli} genomes obtained from GenBank. The conserved regions were aligned using Muscle \cite{edgar_muscle_2004,edgar_muscle_2004a} and input into FastTreeMP to build a minimum-evolution tree \cite{price_fasttree_2010}. To achieve sufficient resolution in branch lengths to disambiguate strains, the double-precision version of FastTree was used \cite{price_fasttree_2010}. When new genomes are submitted to SuperPhy, they are incorporated into the multiple sequence alingment and a new tree is rebuilt, which becomes the tree used throughout the SuperPhy platform. 
+
+\subsubsection{Virulence and Anti-microbial Resistance Markers}
+The presence / absence of virulence and AMR genes computed using Panseq. The non-redundant query set of AMR genes from the Comprehensive Antibiotic Resistance Database (CARD) \cite{mcarthur_comprehensive_2013} is used for \textit{in silico} AMR determinant screening. All AMR genes are organized and stored in the database according to their CARD-assigned Antibiotic Resistance Ontology annotation to aid in identifying the presence of different antimicrobial resistance mechanisms . The virulence gene database was constructed by obtaining all gene alleles of known virulence factors for \textit{E. coli} from the Virulence Factor Database \cite{chen_vfdb_2011}, supplemented with additional virulence factors from `\textit{Escherichia coli}: Pathotypes and Principles of Pathogenesis, 2nd Ed.' , and additional published literature \cite{donnenberg_escherichia_2013}. To avoid duplication of factors, all AMR and virulence factors were clustered based on similarity using BLASTclust with default settings; the longest allele was selected for each gene, except in cases where sequence similarity was less than 90\%, in which case multiple alleles were included \cite{altschul_gapped_1997}.
+
+In addition to providing the presence / absence of virulence and AMR factors, SuperPhy stores the sequence of the individual alleles for each genome, and constructs a phylogeny based on each single gene. This allows one to compare the relationships among genomes based on a single virulence or AMR attribute and to examine the sequence variation at the individual base level, as the multiple sequence alignment can also be displayed, as shown in Figure \ref{fig:msa}
+
+\subsubsection{Group Comparisons}
+The statistical identification of markers that differ between groups based on both single nucleotide polymorphisms and the presence / absence of genomic loci is implemented using a two stage approach: 1) The `approximate' vectorized Fisher’s Exact Test (FET) from the R corpora package is calculated (\url{http://cran.r-project.org/web/packages/corpora/index.html}), and the 100 most-significant results are then subject to the FET from the base R statistical package \cite{r_foundation_for_statistical_computing_r:_2005}. All single-nucleotide polymorphisms and genomic presence / absence data reside in the database, and require only the retrieval and P-value computation for the strains of interest for the real time analysis of genome markers.
+
+The R Shiny interface is used for group creation and all metadata fields are pre-populated for all strains in the database. This makes comparing, for example, all human and non-human strains of a given serotype as simple as selecting groups based on the auto-filled serotype and host metadata fields, and clicking the compare button. Additionally, custom groups of any genomes can be created and saved to the user-profile so they become available whenever the user is logged in. These custom groups can include private genomes available only to the logged-in user, in addition to any public genomes.
+
+\subsection{Stx Typing}
+Shiga-toxin (Stx) subtype assignment, when a strain possesses a copy of one or more of \textit{stx1} or \textit{stx2}, is calculated based on a phylogenetic tree generated from concatenated and aligned a and b subunits for each of Stx1 and Stx2. Clades specific to a Shiga-toxin subtype were identified based on the scheme presented by Scheutz et al. (2012) \cite{scheutz_multicenter_2012}. Membership in these pre-defined clades is used to identify the subtype of the toxin gene; those strains that fall outside of known sub-type clades are marked as unknown. Multiple sequence alignments of the Stx genes are stored in the database for user reference.
+
+\subsection{Geospatial Visualization}
+The geospatial visualizations provide an interactive map interface for selecting and and searching genomes and groups of genomes. SuperPhy leverages Google Maps along with the companion Javascript library, Google Maps API (V3).
+
+Genome location data is geocoded for latitude and longitude during the process of adding a new strain to the platform. To reduce the computational overhead in  rendering thousands of genome map markers, the marker clustering algorithm MarkerClusterPlus for Google Maps V3 \url{http://google-maps-utility-library-v3.googlecode.com/svn/trunk/markerclustererplus/docs/reference.html} was implemented. Locations within a distance of 60 pixels on the map are clustered into a single marker rendered at the geometric center of the cluster, and a count of the number of genomes is displayed. 
+
+All geospatial views are accompanied by a dynamic and sortable table of genome metadata that is by default sorted by country. Users also have the option of sorting by province, state and city. The table is dynamic and updates to display information of the genomes visible on the map. Locations for each \textit{E. coli} strain can be downloaded for offline manipulation.
+
+\subsection{Continuous Integration}
+The user community is able to provide constant feedback as the platform evolves in the form of feature requests and bug reports using the `Issues' section at \url{https://github.com/superphy/version-1/issues}.  This will ensure the platform evolves in a way that is most beneficial to those who use it.
+
+
+
+\section{Example Analyses}
+\subsection{Pan-genome}
+At the time of writing, 2324 publicly available \textit{E. coli} genomes from GenBank had been analyzed for incorporation into the SuperPhy platform  \cite{benson_genbank_2012}. \textit{E. coli} is ubiquitous, gram-negative bacterial species found in the intestines of healthy mammals, with only a small subset causing disease in humans or animals \cite{tenaillon_population_2010}. The population structure of \textit{E. coli} was initially described as being broadly distributed among four large and two smaller phylogenetic groups \cite{selander_methods_1986,goullet_comparative_1989}. Recent studies have found that the species has an open pan-genome, meaning that the addition of new genomes is likely to add additional genes to the pool \cite{medini_microbial_2005}. The pan-genome of \textit{E. coli} is highly variable, with around 80\% of an individual genome comprised of accessory genes and the remainder from the shared core-genome \cite{lukjancenko_comparison_2010}; a stable proportion of approximately 4000 genes are present in at least 50\% of the genomes \cite{gordienko_evolution_2013}.
+
+The pan-genome distribution of these 2324 \textit{E. coli} genomes as 1000bp genomic segments is presented in Figure \ref{fig:pan_genome_size}. As can be seen, the majority (29.7Mbp) of the 37.44 Mbp pan-genome is present in fewer than 100 genomes, with the core genome size (present in at least 2300 genomes) observed to be 1.86Mbp. Only 5.84Mbp of the pan-genome was found in greater than 100 genomes, but fewer than 2300 genomes. Of these 2324 genomes, only 1641 had metadata beyond the name of the strain. As such, the initial SuperPhy database contained only these 1641 genomes, to facilitate a metadata driven approach to genomic analysis.
+
+\subsection{Performing Analyses from Hazen et al. (2013)}
+Within the species \textit{E. coli}, there are a subset of strains that attach to human intestinal epithelial cells via an attaching and effacing mechanism, the requisite apparatus for which is encoded in a genomic island known as the locus of enterocyte effacement (LEE) \cite{croxen_recent_2013}.  This sub-group is known as the Attaching and Effacing \textit{E. coli} (AEEC), within which Hazen et al. (2013) examined the genomes of 114 strains, constructing a phylogeny, and comparing the distribution of known major virulence factors among the strains \cite{hazen_refining_2013}.
+
+To demonstrate how SuperPhy can be used to perform similar analyses, we undertook the following: 1) identification of all genomes that contained the \textit{eae} gene, which is found within the LEE genomic island, as well as identification of other genes found within the LEE,  the Shiga toxins, and effector proteins implicated in virulence not found within the LEE; 2) construction of a phylogeny that contained only genomes shown to possess the \textit{eae} gene from the previous search.
+
+\subsubsection{Virulence factor distribution}
+The distribution of LEE and Stx genes was determined within the `VF and AMR'  section of the platform. The provided ontologies for `LEE-encoded TTSS effector', `Non-LEE encoded TTSS effectors', and `Toxin' were used to select all genes within each category. The distribution of these genes was determined for all 1641 public genomes, and the results presented in an interactive matrix of gene presence / absence, as well as allele copy number (Figure \ref{fig:vf_output}). Within the 1641 genomes examined, 528 possessed the \textit{eae} gene, and as can be seen strains of O157:H7 contained the largest number of the selected virulence factors, with serotype-specific patterns of VF presence / absence, in agreement with Hazen et al., (2013). Additionally, SuperPhy provides a table of the results for download, where subsequent offline manipulation is possible.
+
+\subsubsection{Phylogenomics}
+ The Hazen et al. (2013) study identified at least five distinct lineages of AEEC based on Blast-score ratio comparisons of the core-genomes of 114 strains. We mimicked this phylogeny in SuperPhy by filtering the pre-computed phylogenetic tree (which is based on the pan-genome) using `Serotype' metadata. All serotypes that were found to contain the \textit{eae} gene were selected, resulting in a phylogeny of 528 strains shown in Figure \ref{fig:aaec}. A comparison of this SuperPhy phylogeny to that of the Hazen et al. (2013) phylogeny showed that broadly the same clade and serotype branches were observed, with additional public strains enlarging the branches, but not changing their contents; O157/ O55:H7 EHEC1, non-O157 EHEC2, EPEC1 and EPEC2 genome clusters can all be observed. This is not surprising given that all genomes used in the Hazen et al. (2013) study were released to Genbank and therefore included in SuperPhy. As pointed out in the Hazen et al. 2013 paper, additional phylogenetic lineages may be uncovered as more strains are sequenced, and previously homogeneous metadata groups such as serotype may be broken up by the inclusion of new strains that are similar at the genomic level but different in metadata.
+
+\subsection{Analyses of Geographical and Phylogenetic Clusters}
+The `Group Browse' section of SuperPhy presents a synchronized tree and map within a single view that allows users to view geographical clusters in terms of their corresponding position of a phylogenetic tree, which provides an interactive and powerful visual tool for discerning relationships among genomes. As an example, all 89 strains of serotype O157:H7 from the United States that have no other location information were selected and viewed as a phylogeny in Figure \ref{fig:usa_o157}.  With only the 89 genomes visible, it can be seen that there are seven clades containing more than five strains. Additionally, each of these clusters has an interactive metadata summary that give a useful summary of the strains. This ability to quickly examine geographical strain clusters in a phylogenetic context is extremely useful in an outbreak situation, where determining whether all genomes from sick individuals originated from a single bacterial clone, or in routine surveillance of a location such as a meat-processing plant to determine whether bacterial isolates were that of a persistent strain. 
+
+Conversely, within SuperPhy one can also select a phylogenetic clade and have the geographical locations of all strains shown, as well as a metadata summary for just the selected clade. As an example, a clade of 85 genomes containing mostly serotype O104:H4 strains was selected (Figure \ref{fig:o104_clade}). Those isolated from an outbreak in Germany from 2011 form a distinct cluster within this group \cite{mellmann_prospective_2011}, apart from others associated with animal hosts and Crohn's disease. The strain metadata summary table also gives a useful overview, where the serotype, date of isolation, carriage of the \textit{stx2} gene, and the incidence of hemolytic-uremic syndrome easily separate the O104:H4 outbreak strains from those not involved in the outbreak. The ability to break apart a cluster of strains that are related at the genome level into geographical and metadata categories has use in source tracking of strains, and in determining the geographical dissemination of bacterial clones over time.
+
+\section{Conclusions and Future Directions}
+Predictive genomics and platforms that easily facilitate it are poised to become the translation layer between the vast amounts of sequence data and biological knowledge in a specific domain that is needed to test hypotheses. SuperPhy allows users to easily make these genotype / phenotype correlations, and platforms like it will become increasingly important in transforming raw genome data into useful knowledge. 
+
+Current work involves the addition of previously published \textit{in silico} serotyping for genomes added to SuperPhy and the expansion of the platform to include the additional bacterial pathogens \textit{Salmonella enterica} and \textit{Campylobacter jejunii}. Lastly, a representational state transfer (REST) application programming interface (API) is being designed to allow programmatic interaction with the SuperPhy platform, which will help ensure that SuperPhy does not become a data silo but can instead contribute to a dynamic and growing web of biological knowledge.
+ 
+
+
+%%%%%%%%%%%%%%%%%%%%%%%%%%%%%%%%%%%%%%%%%%%%%%
+%%                                          %%
+%% Backmatter begins here                   %%
+%%                                          %%
+%%%%%%%%%%%%%%%%%%%%%%%%%%%%%%%%%%%%%%%%%%%%%%
+
+\begin{backmatter}
+
+\section*{Competing interests}
+  The authors declare that they have no competing interests.
+
+\section*{Author's contributions}
+Designed the project: VPJG, CRL, MDW
+
+Coded the platform: MDW, AM, JM, CRL, PK
+
+Wrote the manuscript: MDW, CRL, AM, VPJG
+
+Contributed ideas; read, edited, and approved the manuscript: MDW, CRL, AM, PK, ENT, VPJG
+
+\section*{Acknowledgements}
+Thanks to Omar Zabaneh, Peter Shen, Michael Benediktson, and Waqar Gill for contributing to early versions of this project.  This work is funded in part by the Public Health Agency of Canada and a grant from the Genomics Research and Development Initiative.
+%%%%%%%%%%%%%%%%%%%%%%%%%%%%%%%%%%%%%%%%%%%%%%%%%%%%%%%%%%%%%
+%%                  The Bibliography                       %%
+%%                                                         %%
+%%  Bmc_mathpys.bst  will be used to                       %%
+%%  create a .BBL file for submission.                     %%
+%%  After submission of the .TEX file,                     %%
+%%  you will be prompted to submit your .BBL file.         %%
+%%                                                         %%
+%%                                                         %%
+%%  Note that the displayed Bibliography will not          %%
+%%  necessarily be rendered by Latex exactly as specified  %%
+%%  in the online Instructions for Authors.                %%
+%%                                                         %%
+%%%%%%%%%%%%%%%%%%%%%%%%%%%%%%%%%%%%%%%%%%%%%%%%%%%%%%%%%%%%%
+
+% if your bibliography is in bibtex format, use those commands:
+\bibliographystyle{bmc-mathphys} % Style BST file
+\bibliography{superphy_bmc_article}      % Bibliography file (usually '*.bib' )
+
+% or include bibliography directly:
+% \begin{thebibliography}
+% \bibitem{b1}
+% \end{thebibliography}
+
+%%%%%%%%%%%%%%%%%%%%%%%%%%%%%%%%%%%
+%%                               %%
+%% Figures                       %%
+%%                               %%
+%% NB: this is for captions and  %%
+%% Titles. All graphics must be  %%
+%% submitted separately and NOT  %%
+%% included in the Tex document  %%
+%%                               %%
+%%%%%%%%%%%%%%%%%%%%%%%%%%%%%%%%%%%
+
+%%
+%% Do not use \listoffigures as most will included as separate files
+\section*{Figures}
+\begin{landscape}
+\begin{figure}[h!]
+    \includegraphics[width=0.7\columnwidth]{images/msa.png}
+    \caption{A screen capture showing the phylogeny and accompanying multiple sequence alignment (MSA) for the gene \textit{tetD}, for all genomes in the SuperPhy database that contain a copy of the gene. Both the tree and the MSA are interactive.}
+    \label{fig:msa}
+\end{figure}
+\end{landscape}
+
+\newpage
+\begin{figure}[h!]
+   \includegraphics[width=1\columnwidth]{images/metadata_tree.png}
+     \caption{A screen capture showing tree-based selection from an interactive phylogeny that can be manipulated to expand / contract clades, and from which clade and individual genome selections can be made. Metadata is shown appended to each leaf node of the tree, and branches containing more than one genome have the metadata for the entire branch summarized as an interactive bar-chart. Each colored bar represents a metadata category, which is summarized in table form when highlighted; here the red bar representing Isolation Host is shown with a frequency table of hosts. Metadata represented as bars are as follows: Green:Serotype, Red:Isolation Host, Blue:Isolation Source, Purple:Symptoms / Disease, Orange:Stx1-subtype, Teal:Stx2-subtype}
+   \label{fig:tree_metadata}
+\end{figure}
+
+\newpage
+\begin{landscape}
+\begin{figure}[h!]
+  \includegraphics[width=0.95\columnwidth]{images/uk-map.png}
+  \label{fig:map_search}
+  \caption{A screen capture showing map-based selection provided through a Google Maps interface.  The search term `United Kingdom' has been used to focus the map on the respective world region, and a table providing the metadata for strains visible in the map is displayed; here the United Kingdom and geographically close regions such as Denmark and Central Europe are visible. This table is automatically updated as the map view changes, and can be used to select and filter the displayed genomes.}
+\end{figure}
+\end{landscape}
+
+
+\newpage
+\begin{figure}[h!]
+  \includegraphics[width=1\columnwidth]{images/vf_output.png}
+  \caption{A screen capture showing the matrix representation of all genomes that contain genes within the ontology categories `LEE-encoded TTSS effectors', `Non-LEE encoded TTSS effectors' and `Shiga-toxins', sorted by frequency of presence within a genome. The matrix contains more data than can be displayed in a single image, but it is interactive and scrollable, allowing the full matrix to be explored by the user. The metadata categories `Serotype' and `Isolation Host' have been activated and can be seen as appended to the strain name in the row names of the matrix. The white squares indicate genomes lacking a gene, and numbered grey or black squares indicate the presence of a gene, with the number in the square indicating the number of copies of that gene in the genome.}
+  \label{fig:vf_output}
+\end{figure}
+
+
+\newpage
+\begin{figure}[h!]
+  \includegraphics[width=1\columnwidth]{images/panGenomeSize.pdf}
+  \caption{The pan-genome distribution of 2324 \textit{E. coli} genomes as 1000bp genomic segments. The majority (29.7Mbp) of the 37.44 Mbp pan-genome is present in fewer than 100 genomes, with the core genome size (present in at least 2300 genomes) observed to be 1.86Mbp. Only 5.84Mbp of the pan-genome was found in greater than 100 genomes, but fewer than 2300 genomes. Of these 2324 genomes, only 1641 had metadata beyond the name of the strain. }
+  \label{fig:pan_genome_size}
+\end{figure}
+
+\newpage
+\begin{figure}[h!]
+  \includegraphics[width=1\columnwidth]{images/aaec.png}
+    \caption{A screen capture showing the phylogenetic distribution of 528 attaching and effacing \textit{E. coli}. The O55 / O157 EHEC1 group comprises multiple branches near the root of the tree, with other pathovar and serotype specific branches closer to the leaf nodes of the tree. EHEC1, EHEC2, EPEC1, EPEC2, and uAEEC groups are labelled. The metadata composition of each clade is shown at each node via coloured bar-charts, with the following representation: Green:Serotype, Red:Isolation Host.}
+  \label{fig:aaec}
+\end{figure}
+
+\newpage
+\begin{landscape}
+\begin{figure}[h!]
+  \includegraphics[width=1\columnwidth]{images/usa_o157.png}
+    \caption{A screen capture showing the phylogenetic distribution and metadata of 89 genomes from the United States with no location data other than country name.  Seven clades with more than five strains can be observed in the phylogenetic tree, and the metadata indicates human, animal and environmental sources for the strains. The metadata composition of each clade is shown at each node via coloured bar-charts, with the following representation: Green:Serotype, Red:Isolation Host.}
+  \label{fig:usa_o157}
+\end{figure}
+
+
+\newpage
+\begin{figure}[h!]
+  \includegraphics[width=1\columnwidth]{images/o104_clade.png}
+    \caption{A screen capture showing a phylogenetic clade containing 85 genomes, most of which belong to serotype O104:H4. The geographical location (if known), as well as a table summary of the metadata are displayed, where strain from the 2011 outbreak can clearly be identified by date of isolation, but also the carriage of the \textit{stx2} gene which was a novel virulence factor in O104:H4 genomes of the outbreak, and the incidence of hemolytic-uremic syndrome, which the serotype was not known for causing prior to the outbreak. Metadata represented as bars are as follows: Green:Serotype, Red:Isolation Host, Blue:Isolation Source, Purple:Symptoms / Disease, Teal:Stx2-subtype}
+  \label{fig:o104_clade}
+\end{figure}
+\end{landscape}
+
+%%%%%%%%%%%%%%%%%%%%%%%%%%%%%%%%%%%
+%%                               %%
+%% Tables                        %%
+%%                               %%
+%%%%%%%%%%%%%%%%%%%%%%%%%%%%%%%%%%%
+
+%% Use of \listoftables is discouraged.
+%%
+\newpage
+\section*{Tables}
+\begin{table}[h!]
+\caption{The percentage of genomes that contain metadata for each of the metadata fields in the initial public data set of 1641 \textit{E. coli} in the SuperPhy database.}
+\label{tab:metadata}
+      \begin{tabular}{lc}
+        \hline
+        Metadata field & Percentage\\ \hline
+        Location & 60\\
+        Host & 50\\
+        Date of Isolation & 44\\
+        Source & 35\\
+        Serotype & 30\\
+        Stx2 subtype & 17\\
+        Stx1 subtype & 13\\
+        Disease syndrome & 3\\ 
+      \end{tabular}
+\end{table}
+
+%%%%%%%%%%%%%%%%%%%%%%%%%%%%%%%%%%%
+%%                               %%
+%% Additional Files              %%
+%%                               %%
+%%%%%%%%%%%%%%%%%%%%%%%%%%%%%%%%%%%
+
+% \section*{Additional Files}
+%   \subsection*{Additional file 1 --- Sample additional file title}
+%     Additional file descriptions text (including details of how to
+%     view the file, if it is in a non-standard format or the file extension).  This might
+%     refer to a multi-page table or a figure.
+
+%   \subsection*{Additional file 2 --- Sample additional file title}
+%     Additional file descriptions text.
+
+
+\end{backmatter}
+\end{document}